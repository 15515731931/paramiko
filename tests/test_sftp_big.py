--- conflicted
+++ resolved
@@ -30,14 +30,7 @@
 import time
 import unittest
 
-<<<<<<< HEAD
-import paramiko
-from paramiko.common import *
-from tests.stub_sftp import StubServer, StubSFTPServer
-from tests.loop import LoopSocket
-=======
 from paramiko.common import o660
->>>>>>> bd8f96d3
 from tests.test_sftp import get_sftp
 
 FOLDER = os.environ.get('TEST_FOLDER', 'temp-testing000')
