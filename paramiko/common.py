--- conflicted
+++ resolved
@@ -19,12 +19,8 @@
 """
 Common constants and global variables.
 """
-<<<<<<< HEAD
-from paramiko.py3compat import *
-=======
 import logging
 from paramiko.py3compat import byte_chr, PY2, bytes_types, string_types, b, long
->>>>>>> bd8f96d3
 
 MSG_DISCONNECT, MSG_IGNORE, MSG_UNIMPLEMENTED, MSG_DEBUG, MSG_SERVICE_REQUEST, \
     MSG_SERVICE_ACCEPT = range(1, 7)
@@ -42,12 +38,6 @@
     MSG_CHANNEL_EOF, MSG_CHANNEL_CLOSE, MSG_CHANNEL_REQUEST, \
     MSG_CHANNEL_SUCCESS, MSG_CHANNEL_FAILURE = range(90, 101)
 
-<<<<<<< HEAD
-for key in list(locals().keys()):
-    if key.startswith('MSG_'):
-        locals()['c' + key] = byte_chr(locals()[key])
-del key
-=======
 cMSG_DISCONNECT = byte_chr(MSG_DISCONNECT)
 cMSG_IGNORE = byte_chr(MSG_IGNORE)
 cMSG_UNIMPLEMENTED = byte_chr(MSG_UNIMPLEMENTED)
@@ -77,7 +67,6 @@
 cMSG_CHANNEL_REQUEST = byte_chr(MSG_CHANNEL_REQUEST)
 cMSG_CHANNEL_SUCCESS = byte_chr(MSG_CHANNEL_SUCCESS)
 cMSG_CHANNEL_FAILURE = byte_chr(MSG_CHANNEL_FAILURE)
->>>>>>> bd8f96d3
 
 # for debugging:
 MSG_NAMES = {
@@ -115,7 +104,6 @@
     MSG_CHANNEL_CLOSE: 'channel-close',
     MSG_CHANNEL_REQUEST: 'channel-request',
     MSG_CHANNEL_SUCCESS: 'channel-success',
-<<<<<<< HEAD
     MSG_CHANNEL_FAILURE: 'channel-failure',
     MSG_USERAUTH_GSSAPI_RESPONSE: 'userauth-gssapi-response',
     MSG_USERAUTH_GSSAPI_TOKEN: 'userauth-gssapi-token',
@@ -123,9 +111,6 @@
     MSG_USERAUTH_GSSAPI_ERROR: 'userauth-gssapi-error',
     MSG_USERAUTH_GSSAPI_ERRTOK: 'userauth-gssapi-error-token',
     MSG_USERAUTH_GSSAPI_MIC: 'userauth-gssapi-mic'
-=======
-    MSG_CHANNEL_FAILURE: 'channel-failure'
->>>>>>> bd8f96d3
 }
 
 
@@ -169,24 +154,6 @@
     cr_byte_value = cr_byte
     linefeed_byte_value = linefeed_byte
 else:
-<<<<<<< HEAD
-    import logging
-    PY22 = False
-
-zero_byte = byte_chr(0)
-one_byte = byte_chr(1)
-four_byte = byte_chr(4)
-max_byte = byte_chr(0xff)
-cr_byte = byte_chr(13)
-linefeed_byte = byte_chr(10)
-crlf = cr_byte + linefeed_byte
-
-if PY2:
-    cr_byte_value = cr_byte
-    linefeed_byte_value = linefeed_byte
-else:
-=======
->>>>>>> bd8f96d3
     cr_byte_value = 13
     linefeed_byte_value = 10
 
