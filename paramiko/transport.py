# Copyright (C) 2003-2007  Robey Pointer <robeypointer@gmail.com>
# Copyright (C) 2003-2007  Robey Pointer <robeypointer@gmail.com>
#
# This file is part of paramiko.
#
# Paramiko is free software; you can redistribute it and/or modify it under the
# terms of the GNU Lesser General Public License as published by the Free
# Software Foundation; either version 2.1 of the License, or (at your option)
# any later version.
#
# Paramiko is distributed in the hope that it will be useful, but WITHOUT ANY
# WARRANTY; without even the implied warranty of MERCHANTABILITY or FITNESS FOR
# A PARTICULAR PURPOSE.  See the GNU Lesser General Public License for more
# details.
#
# You should have received a copy of the GNU Lesser General Public License
# along with Paramiko; if not, write to the Free Software Foundation, Inc.,
# 59 Temple Place, Suite 330, Boston, MA  02111-1307  USA.

"""
Core protocol implementation
"""

from __future__ import print_function
import os
import socket
import sys
import threading
import time
import weakref
from hashlib import md5, sha1, sha256, sha512

from cryptography.hazmat.backends import default_backend
from cryptography.hazmat.primitives.ciphers import algorithms, Cipher, modes

import paramiko
from paramiko import util
from paramiko.auth_handler import AuthHandler
from paramiko.authentication import KEY_CLASSES
from paramiko.ssh_gss import GSSAuth
from paramiko.channel import Channel
from paramiko.common import (
    xffffffff, cMSG_CHANNEL_OPEN, cMSG_IGNORE, cMSG_GLOBAL_REQUEST, DEBUG,
    MSG_KEXINIT, MSG_IGNORE, MSG_DISCONNECT, MSG_DEBUG, ERROR, WARNING,
    cMSG_UNIMPLEMENTED, INFO, cMSG_KEXINIT, cMSG_NEWKEYS, MSG_NEWKEYS,
    cMSG_REQUEST_SUCCESS, cMSG_REQUEST_FAILURE, CONNECTION_FAILED_CODE,
    OPEN_FAILED_ADMINISTRATIVELY_PROHIBITED, OPEN_SUCCEEDED,
    cMSG_CHANNEL_OPEN_FAILURE, cMSG_CHANNEL_OPEN_SUCCESS, MSG_GLOBAL_REQUEST,
    MSG_REQUEST_SUCCESS, MSG_REQUEST_FAILURE, MSG_CHANNEL_OPEN_SUCCESS,
    MSG_CHANNEL_OPEN_FAILURE, MSG_CHANNEL_OPEN, MSG_CHANNEL_SUCCESS,
    MSG_CHANNEL_FAILURE, MSG_CHANNEL_DATA, MSG_CHANNEL_EXTENDED_DATA,
    MSG_CHANNEL_WINDOW_ADJUST, MSG_CHANNEL_REQUEST, MSG_CHANNEL_EOF,
    MSG_CHANNEL_CLOSE, MIN_WINDOW_SIZE, MIN_PACKET_SIZE, MAX_WINDOW_SIZE,
    DEFAULT_WINDOW_SIZE, DEFAULT_MAX_PACKET_SIZE,
)
from paramiko.compress import ZlibCompressor, ZlibDecompressor
from paramiko.kex_gex import KexGex, KexGexSHA256
from paramiko.kex_group1 import KexGroup1
from paramiko.kex_group14 import KexGroup14
from paramiko.kex_ecdh_nist import KexNistp256, KexNistp384, KexNistp521
from paramiko.kex_gss import KexGSSGex, KexGSSGroup1, KexGSSGroup14
from paramiko.message import Message
from paramiko.packet import Packetizer, NeedRekeyException
from paramiko.primes import ModulusPack
from paramiko.py3compat import string_types, long, byte_ord, b, input, PY2
from paramiko.server import ServerInterface
from paramiko.sftp_client import SFTPClient
from paramiko.ssh_exception import (
    SSHException, BadAuthenticationType, ChannelException, ProxyCommandFailure,
)
from paramiko.util import retry_on_signal, ClosingContextManager, clamp_value


# for thread cleanup
_active_threads = []

def _join_lingering_threads():
    for thr in _active_threads:
        thr.stop_thread()


import atexit
atexit.register(_join_lingering_threads)


class Transport(threading.Thread, ClosingContextManager):
    """
    An SSH Transport attaches to a stream (usually a socket), negotiates an
    encrypted session, authenticates, and then creates stream tunnels, called
    `channels <.Channel>`, across the session.  Multiple channels can be
    multiplexed across a single session (and often are, in the case of port
    forwardings).

    Instances of this class may be used as context managers.
    """
    _ENCRYPT = object()
    _DECRYPT = object()

    _PROTO_ID = '2.0'
    _CLIENT_ID = 'paramiko_%s' % paramiko.__version__

    # These tuples of algorithm identifiers are in preference order; do not
    # reorder without reason!
    _preferred_ciphers = (
        'aes128-ctr',
        'aes192-ctr',
        'aes256-ctr',
        'aes128-cbc',
        'aes192-cbc',
        'aes256-cbc',
        'blowfish-cbc',
        '3des-cbc',
    )
    _preferred_macs = (
        'hmac-sha2-256',
        'hmac-sha2-512',
        'hmac-sha1',
        'hmac-md5',
        'hmac-sha1-96',
        'hmac-md5-96',
    )
    _preferred_keys = (
        'ssh-ed25519',
        'ecdsa-sha2-nistp256',
        'ecdsa-sha2-nistp384',
        'ecdsa-sha2-nistp521',
        'ssh-rsa',
        'ssh-dss',
    )
    _preferred_kex = (
        'ecdh-sha2-nistp256',
        'ecdh-sha2-nistp384',
        'ecdh-sha2-nistp521',
        'diffie-hellman-group-exchange-sha256',
        'diffie-hellman-group-exchange-sha1',
        'diffie-hellman-group14-sha1',
        'diffie-hellman-group1-sha1',
    )
    _preferred_compression = ('none',)

    _cipher_info = {
        'aes128-ctr': {
            'class': algorithms.AES,
            'mode': modes.CTR,
            'block-size': 16,
            'key-size': 16
        },
        'aes192-ctr': {
            'class': algorithms.AES,
            'mode': modes.CTR,
            'block-size': 16,
            'key-size': 24
        },
        'aes256-ctr': {
            'class': algorithms.AES,
            'mode': modes.CTR,
            'block-size': 16,
            'key-size': 32
        },
        'blowfish-cbc': {
            'class': algorithms.Blowfish,
            'mode': modes.CBC,
            'block-size': 8,
            'key-size': 16
        },
        'aes128-cbc': {
            'class': algorithms.AES,
            'mode': modes.CBC,
            'block-size': 16,
            'key-size': 16
        },
        'aes192-cbc': {
            'class': algorithms.AES,
            'mode': modes.CBC,
            'block-size': 16,
            'key-size': 24
        },
        'aes256-cbc': {
            'class': algorithms.AES,
            'mode': modes.CBC,
            'block-size': 16,
            'key-size': 32
        },
        '3des-cbc': {
            'class': algorithms.TripleDES,
            'mode': modes.CBC,
            'block-size': 8,
            'key-size': 24
        },
    }


    _mac_info = {
        'hmac-sha1': {'class': sha1, 'size': 20},
        'hmac-sha1-96': {'class': sha1, 'size': 12},
        'hmac-sha2-256': {'class': sha256, 'size': 32},
        'hmac-sha2-512': {'class': sha512, 'size': 64},
        'hmac-md5': {'class': md5, 'size': 16},
        'hmac-md5-96': {'class': md5, 'size': 12},
    }

<<<<<<< HEAD
    _key_info = KEY_CLASSES
=======
    _key_info = {
        'ssh-rsa': RSAKey,
        'ssh-rsa-cert-v01@openssh.com': RSAKey,
        'ssh-dss': DSSKey,
        'ssh-dss-cert-v01@openssh.com': DSSKey,
        'ecdsa-sha2-nistp256': ECDSAKey,
        'ecdsa-sha2-nistp256-cert-v01@openssh.com': ECDSAKey,
        'ecdsa-sha2-nistp384': ECDSAKey,
        'ecdsa-sha2-nistp384-cert-v01@openssh.com': ECDSAKey,
        'ecdsa-sha2-nistp521': ECDSAKey,
        'ecdsa-sha2-nistp521-cert-v01@openssh.com': ECDSAKey,
        'ssh-ed25519': Ed25519Key,
        'ssh-ed25519-cert-v01@openssh.com': Ed25519Key,
    }
>>>>>>> 2098abc1

    _kex_info = {
        'diffie-hellman-group1-sha1': KexGroup1,
        'diffie-hellman-group14-sha1': KexGroup14,
        'diffie-hellman-group-exchange-sha1': KexGex,
        'diffie-hellman-group-exchange-sha256': KexGexSHA256,
        'gss-group1-sha1-toWM5Slw5Ew8Mqkay+al2g==': KexGSSGroup1,
        'gss-group14-sha1-toWM5Slw5Ew8Mqkay+al2g==': KexGSSGroup14,
        'gss-gex-sha1-toWM5Slw5Ew8Mqkay+al2g==': KexGSSGex,
        'ecdh-sha2-nistp256': KexNistp256,
        'ecdh-sha2-nistp384': KexNistp384,
        'ecdh-sha2-nistp521': KexNistp521,
    }

    _compression_info = {
        # zlib@openssh.com is just zlib, but only turned on after a successful
        # authentication.  openssh servers may only offer this type because
        # they've had troubles with security holes in zlib in the past.
        'zlib@openssh.com': (ZlibCompressor, ZlibDecompressor),
        'zlib': (ZlibCompressor, ZlibDecompressor),
        'none': (None, None),
    }

    _modulus_pack = None
    _active_check_timeout = 0.1

    def __init__(self,
                 sock,
                 default_window_size=DEFAULT_WINDOW_SIZE,
                 default_max_packet_size=DEFAULT_MAX_PACKET_SIZE,
                 gss_kex=False,
                 gss_deleg_creds=True):
        """
        Create a new SSH session over an existing socket, or socket-like
        object.  This only creates the `.Transport` object; it doesn't begin
        the SSH session yet.  Use `connect` or `start_client` to begin a client
        session, or `start_server` to begin a server session.

        If the object is not actually a socket, it must have the following
        methods:

        - ``send(str)``: Writes from 1 to ``len(str)`` bytes, and returns an
          int representing the number of bytes written.  Returns
          0 or raises ``EOFError`` if the stream has been closed.
        - ``recv(int)``: Reads from 1 to ``int`` bytes and returns them as a
          string.  Returns 0 or raises ``EOFError`` if the stream has been
          closed.
        - ``close()``: Closes the socket.
        - ``settimeout(n)``: Sets a (float) timeout on I/O operations.

        For ease of use, you may also pass in an address (as a tuple) or a host
        string as the ``sock`` argument.  (A host string is a hostname with an
        optional port (separated by ``":"``) which will be converted into a
        tuple of ``(hostname, port)``.)  A socket will be connected to this
        address and used for communication.  Exceptions from the ``socket``
        call may be thrown in this case.

        .. note::
            Modifying the the window and packet sizes might have adverse
            effects on your channels created from this transport. The default
            values are the same as in the OpenSSH code base and have been
            battle tested.

        :param socket sock:
            a socket or socket-like object to create the session over.
        :param int default_window_size:
            sets the default window size on the transport. (defaults to
            2097152)
        :param int default_max_packet_size:
            sets the default max packet size on the transport. (defaults to
            32768)

        .. versionchanged:: 1.15
            Added the ``default_window_size`` and ``default_max_packet_size``
            arguments.
        """
        self.active = False

        if isinstance(sock, string_types):
            # convert "host:port" into (host, port)
            hl = sock.split(':', 1)
            if len(hl) == 1:
                sock = (hl[0], 22)
            else:
                sock = (hl[0], int(hl[1]))
        if type(sock) is tuple:
            # connect to the given (host, port)
            hostname, port = sock
            reason = 'No suitable address family'
            addrinfos = socket.getaddrinfo(
                hostname, port, socket.AF_UNSPEC, socket.SOCK_STREAM
            )
            for family, socktype, proto, canonname, sockaddr in addrinfos:
                if socktype == socket.SOCK_STREAM:
                    af = family
                    # addr = sockaddr
                    sock = socket.socket(af, socket.SOCK_STREAM)
                    try:
                        retry_on_signal(lambda: sock.connect((hostname, port)))
                    except socket.error as e:
                        reason = str(e)
                    else:
                        break
            else:
                raise SSHException(
                    'Unable to connect to %s: %s' % (hostname, reason))
        # okay, normal socket-ish flow here...
        threading.Thread.__init__(self)
        self.setDaemon(True)
        self.sock = sock
        # we set the timeout so we can check self.active periodically to
        # see if we should bail. socket.timeout exception is never propagated.
        self.sock.settimeout(self._active_check_timeout)

        # negotiated crypto parameters
        self.packetizer = Packetizer(sock)
        self.local_version = 'SSH-' + self._PROTO_ID + '-' + self._CLIENT_ID
        self.remote_version = ''
        self.local_cipher = self.remote_cipher = ''
        self.local_kex_init = self.remote_kex_init = None
        self.local_mac = self.remote_mac = None
        self.local_compression = self.remote_compression = None
        self.session_id = None
        self.host_key_type = None
        self.host_key = None

        # GSS-API / SSPI Key Exchange
        self.use_gss_kex = gss_kex
        # This will be set to True if GSS-API Key Exchange was performed
        self.gss_kex_used = False
        self.kexgss_ctxt = None
        self.gss_host = None
        if self.use_gss_kex:
            self.kexgss_ctxt = GSSAuth("gssapi-keyex", gss_deleg_creds)
            self._preferred_kex = ('gss-gex-sha1-toWM5Slw5Ew8Mqkay+al2g==',
                                   'gss-group14-sha1-toWM5Slw5Ew8Mqkay+al2g==',
                                   'gss-group1-sha1-toWM5Slw5Ew8Mqkay+al2g==',
                                   'diffie-hellman-group-exchange-sha1',
                                   'diffie-hellman-group14-sha1',
                                   'diffie-hellman-group1-sha1')

        # state used during negotiation
        self.kex_engine = None
        self.H = None
        self.K = None

        self.initial_kex_done = False
        self.in_kex = False
        self.authenticated = False
        self._expected_packet = tuple()
        # synchronization (always higher level than write_lock)
        self.lock = threading.Lock()

        # tracking open channels
        self._channels = ChannelMap()
        self.channel_events = {}       # (id -> Event)
        self.channels_seen = {}        # (id -> True)
        self._channel_counter = 0
        self.default_max_packet_size = default_max_packet_size
        self.default_window_size = default_window_size
        self._forward_agent_handler = None
        self._x11_handler = None
        self._tcp_handler = None

        self.saved_exception = None
        self.clear_to_send = threading.Event()
        self.clear_to_send_lock = threading.Lock()
        self.clear_to_send_timeout = 30.0
        self.log_name = 'paramiko.transport'
        self.logger = util.get_logger(self.log_name)
        self.packetizer.set_log(self.logger)
        self.auth_handler = None
        # response Message from an arbitrary global request
        self.global_response = None
        # user-defined event callbacks
        self.completion_event = None
        # how long (seconds) to wait for the SSH banner
        self.banner_timeout = 15
        # how long (seconds) to wait for the handshake to finish after SSH
        # banner sent.
        self.handshake_timeout = 15
        # how long (seconds) to wait for the auth response.
        self.auth_timeout = 30

        # server mode:
        self.server_mode = False
        self.server_object = None
        self.server_key_dict = {}
        self.server_accepts = []
        self.server_accept_cv = threading.Condition(self.lock)
        self.subsystem_table = {}

    def __repr__(self):
        """
        Returns a string representation of this object, for debugging.
        """
        out = '<paramiko.Transport at %s' % hex(long(id(self)) & xffffffff)
        if not self.active:
            out += ' (unconnected)'
        else:
            if self.local_cipher != '':
                out += ' (cipher %s, %d bits)' % (
                    self.local_cipher,
                    self._cipher_info[self.local_cipher]['key-size'] * 8
                )
            if self.is_authenticated():
                out += ' (active; %d open channel(s))' % len(self._channels)
            elif self.initial_kex_done:
                out += ' (connected; awaiting auth)'
            else:
                out += ' (connecting)'
        out += '>'
        return out

    def atfork(self):
        """
        Terminate this Transport without closing the session.  On posix
        systems, if a Transport is open during process forking, both parent
        and child will share the underlying socket, but only one process can
        use the connection (without corrupting the session).  Use this method
        to clean up a Transport object without disrupting the other process.

        .. versionadded:: 1.5.3
        """
        self.sock.close()
        self.close()

    def get_security_options(self):
        """
        Return a `.SecurityOptions` object which can be used to tweak the
        encryption algorithms this transport will permit (for encryption,
        digest/hash operations, public keys, and key exchanges) and the order
        of preference for them.
        """
        return SecurityOptions(self)

    def set_gss_host(self, gss_host):
        """
        Setter for C{gss_host} if GSS-API Key Exchange is performed.

        :param str gss_host: The targets name in the kerberos database
                             Default: The name of the host to connect to
        """
        # We need the FQDN to get this working with SSPI
        self.gss_host = socket.getfqdn(gss_host)

    def start_client(self, event=None, timeout=None):
        """
        Negotiate a new SSH2 session as a client.  This is the first step after
        creating a new `.Transport`.  A separate thread is created for protocol
        negotiation.

        If an event is passed in, this method returns immediately.  When
        negotiation is done (successful or not), the given ``Event`` will
        be triggered.  On failure, `is_active` will return ``False``.

        (Since 1.4) If ``event`` is ``None``, this method will not return until
        negotiation is done.  On success, the method returns normally.
        Otherwise an SSHException is raised.

        After a successful negotiation, you will usually want to authenticate,
        calling `auth_password <Transport.auth_password>` or
        `auth_publickey <Transport.auth_publickey>`.

        .. note:: `connect` is a simpler method for connecting as a client.

        .. note::
            After calling this method (or `start_server` or `connect`), you
            should no longer directly read from or write to the original socket
            object.

        :param .threading.Event event:
            an event to trigger when negotiation is complete (optional)

        :param float timeout:
            a timeout, in seconds, for SSH2 session negotiation (optional)

        :raises:
            `.SSHException` -- if negotiation fails (and no ``event`` was
            passed in)
        """
        self.active = True
        if event is not None:
            # async, return immediately and let the app poll for completion
            self.completion_event = event
            self.start()
            return

        # synchronous, wait for a result
        self.completion_event = event = threading.Event()
        self.start()
        max_time = time.time() + timeout if timeout is not None else None
        while True:
            event.wait(0.1)
            if not self.active:
                e = self.get_exception()
                if e is not None:
                    raise e
                raise SSHException('Negotiation failed.')
            if (
                event.is_set() or
                (timeout is not None and time.time() >= max_time)
            ):
                break

    def start_server(self, event=None, server=None):
        """
        Negotiate a new SSH2 session as a server.  This is the first step after
        creating a new `.Transport` and setting up your server host key(s).  A
        separate thread is created for protocol negotiation.

        If an event is passed in, this method returns immediately.  When
        negotiation is done (successful or not), the given ``Event`` will
        be triggered.  On failure, `is_active` will return ``False``.

        (Since 1.4) If ``event`` is ``None``, this method will not return until
        negotiation is done.  On success, the method returns normally.
        Otherwise an SSHException is raised.

        After a successful negotiation, the client will need to authenticate.
        Override the methods `get_allowed_auths
        <.ServerInterface.get_allowed_auths>`, `check_auth_none
        <.ServerInterface.check_auth_none>`, `check_auth_password
        <.ServerInterface.check_auth_password>`, and `check_auth_publickey
        <.ServerInterface.check_auth_publickey>` in the given ``server`` object
        to control the authentication process.

        After a successful authentication, the client should request to open a
        channel.  Override `check_channel_request
        <.ServerInterface.check_channel_request>` in the given ``server``
        object to allow channels to be opened.

        .. note::
            After calling this method (or `start_client` or `connect`), you
            should no longer directly read from or write to the original socket
            object.

        :param .threading.Event event:
            an event to trigger when negotiation is complete.
        :param .ServerInterface server:
            an object used to perform authentication and create `channels
            <.Channel>`

        :raises:
            `.SSHException` -- if negotiation fails (and no ``event`` was
            passed in)
        """
        if server is None:
            server = ServerInterface()
        self.server_mode = True
        self.server_object = server
        self.active = True
        if event is not None:
            # async, return immediately and let the app poll for completion
            self.completion_event = event
            self.start()
            return

        # synchronous, wait for a result
        self.completion_event = event = threading.Event()
        self.start()
        while True:
            event.wait(0.1)
            if not self.active:
                e = self.get_exception()
                if e is not None:
                    raise e
                raise SSHException('Negotiation failed.')
            if event.is_set():
                break

    def add_server_key(self, key):
        """
        Add a host key to the list of keys used for server mode.  When behaving
        as a server, the host key is used to sign certain packets during the
        SSH2 negotiation, so that the client can trust that we are who we say
        we are.  Because this is used for signing, the key must contain private
        key info, not just the public half.  Only one key of each type (RSA or
        DSS) is kept.

        :param .PKey key:
            the host key to add, usually an `.RSAKey` or `.DSSKey`.
        """
        self.server_key_dict[key.get_name()] = key

    def get_server_key(self):
        """
        Return the active host key, in server mode.  After negotiating with the
        client, this method will return the negotiated host key.  If only one
        type of host key was set with `add_server_key`, that's the only key
        that will ever be returned.  But in cases where you have set more than
        one type of host key (for example, an RSA key and a DSS key), the key
        type will be negotiated by the client, and this method will return the
        key of the type agreed on.  If the host key has not been negotiated
        yet, ``None`` is returned.  In client mode, the behavior is undefined.

        :return:
            host key (`.PKey`) of the type negotiated by the client, or
            ``None``.
        """
        try:
            return self.server_key_dict[self.host_key_type]
        except KeyError:
            pass
        return None

    @staticmethod
    def load_server_moduli(filename=None):
        """
        (optional)
        Load a file of prime moduli for use in doing group-exchange key
        negotiation in server mode.  It's a rather obscure option and can be
        safely ignored.

        In server mode, the remote client may request "group-exchange" key
        negotiation, which asks the server to send a random prime number that
        fits certain criteria.  These primes are pretty difficult to compute,
        so they can't be generated on demand.  But many systems contain a file
        of suitable primes (usually named something like ``/etc/ssh/moduli``).
        If you call `load_server_moduli` and it returns ``True``, then this
        file of primes has been loaded and we will support "group-exchange" in
        server mode.  Otherwise server mode will just claim that it doesn't
        support that method of key negotiation.

        :param str filename:
            optional path to the moduli file, if you happen to know that it's
            not in a standard location.
        :return:
            True if a moduli file was successfully loaded; False otherwise.

        .. note:: This has no effect when used in client mode.
        """
        Transport._modulus_pack = ModulusPack()
        # places to look for the openssh "moduli" file
        file_list = ['/etc/ssh/moduli', '/usr/local/etc/moduli']
        if filename is not None:
            file_list.insert(0, filename)
        for fn in file_list:
            try:
                Transport._modulus_pack.read_file(fn)
                return True
            except IOError:
                pass
        # none succeeded
        Transport._modulus_pack = None
        return False

    def close(self):
        """
        Close this session, and any open channels that are tied to it.
        """
        if not self.active:
            return
        self.stop_thread()
        for chan in list(self._channels.values()):
            chan._unlink()
        self.sock.close()

    def get_remote_server_key(self):
        """
        Return the host key of the server (in client mode).

        .. note::
            Previously this call returned a tuple of ``(key type, key
            string)``. You can get the same effect by calling `.PKey.get_name`
            for the key type, and ``str(key)`` for the key string.

        :raises: `.SSHException` -- if no session is currently active.

        :return: public key (`.PKey`) of the remote server
        """
        if (not self.active) or (not self.initial_kex_done):
            raise SSHException('No existing session')
        return self.host_key

    def is_active(self):
        """
        Return true if this session is active (open).

        :return:
            True if the session is still active (open); False if the session is
            closed
        """
        return self.active

    def open_session(
        self,
        window_size=None,
        max_packet_size=None,
        timeout=None,
    ):
        """
        Request a new channel to the server, of type ``"session"``.  This is
        just an alias for calling `open_channel` with an argument of
        ``"session"``.

        .. note:: Modifying the the window and packet sizes might have adverse
            effects on the session created. The default values are the same
            as in the OpenSSH code base and have been battle tested.

        :param int window_size:
            optional window size for this session.
        :param int max_packet_size:
            optional max packet size for this session.

        :return: a new `.Channel`

        :raises:
            `.SSHException` -- if the request is rejected or the session ends
            prematurely

        .. versionchanged:: 1.13.4/1.14.3/1.15.3
            Added the ``timeout`` argument.
        .. versionchanged:: 1.15
            Added the ``window_size`` and ``max_packet_size`` arguments.
        """
        return self.open_channel('session',
                                 window_size=window_size,
                                 max_packet_size=max_packet_size,
                                 timeout=timeout)

    def open_x11_channel(self, src_addr=None):
        """
        Request a new channel to the client, of type ``"x11"``.  This
        is just an alias for ``open_channel('x11', src_addr=src_addr)``.

        :param tuple src_addr:
            the source address (``(str, int)``) of the x11 server (port is the
            x11 port, ie. 6010)
        :return: a new `.Channel`

        :raises:
            `.SSHException` -- if the request is rejected or the session ends
            prematurely
        """
        return self.open_channel('x11', src_addr=src_addr)

    def open_forward_agent_channel(self):
        """
        Request a new channel to the client, of type
        ``"auth-agent@openssh.com"``.

        This is just an alias for ``open_channel('auth-agent@openssh.com')``.

        :return: a new `.Channel`

        :raises: `.SSHException` --
            if the request is rejected or the session ends prematurely
        """
        return self.open_channel('auth-agent@openssh.com')

    def open_forwarded_tcpip_channel(self, src_addr, dest_addr):
        """
        Request a new channel back to the client, of type ``forwarded-tcpip``.

        This is used after a client has requested port forwarding, for sending
        incoming connections back to the client.

        :param src_addr: originator's address
        :param dest_addr: local (server) connected address
        """
        return self.open_channel('forwarded-tcpip', dest_addr, src_addr)

    def open_channel(self,
                     kind,
                     dest_addr=None,
                     src_addr=None,
                     window_size=None,
                     max_packet_size=None,
                     timeout=None):
        """
        Request a new channel to the server. `Channels <.Channel>` are
        socket-like objects used for the actual transfer of data across the
        session. You may only request a channel after negotiating encryption
        (using `connect` or `start_client`) and authenticating.

        .. note:: Modifying the the window and packet sizes might have adverse
            effects on the channel created. The default values are the same
            as in the OpenSSH code base and have been battle tested.

        :param str kind:
            the kind of channel requested (usually ``"session"``,
            ``"forwarded-tcpip"``, ``"direct-tcpip"``, or ``"x11"``)
        :param tuple dest_addr:
            the destination address (address + port tuple) of this port
            forwarding, if ``kind`` is ``"forwarded-tcpip"`` or
            ``"direct-tcpip"`` (ignored for other channel types)
        :param src_addr: the source address of this port forwarding, if
            ``kind`` is ``"forwarded-tcpip"``, ``"direct-tcpip"``, or ``"x11"``
        :param int window_size:
            optional window size for this session.
        :param int max_packet_size:
            optional max packet size for this session.
        :param float timeout:
            optional timeout opening a channel, default 3600s (1h)

        :return: a new `.Channel` on success

        :raises:
            `.SSHException` -- if the request is rejected, the session ends
            prematurely or there is a timeout openning a channel

        .. versionchanged:: 1.15
            Added the ``window_size`` and ``max_packet_size`` arguments.
        """
        if not self.active:
            raise SSHException('SSH session not active')
        timeout = 3600 if timeout is None else timeout
        self.lock.acquire()
        try:
            window_size = self._sanitize_window_size(window_size)
            max_packet_size = self._sanitize_packet_size(max_packet_size)
            chanid = self._next_channel()
            m = Message()
            m.add_byte(cMSG_CHANNEL_OPEN)
            m.add_string(kind)
            m.add_int(chanid)
            m.add_int(window_size)
            m.add_int(max_packet_size)
            if (kind == 'forwarded-tcpip') or (kind == 'direct-tcpip'):
                m.add_string(dest_addr[0])
                m.add_int(dest_addr[1])
                m.add_string(src_addr[0])
                m.add_int(src_addr[1])
            elif kind == 'x11':
                m.add_string(src_addr[0])
                m.add_int(src_addr[1])
            chan = Channel(chanid)
            self._channels.put(chanid, chan)
            self.channel_events[chanid] = event = threading.Event()
            self.channels_seen[chanid] = True
            chan._set_transport(self)
            chan._set_window(window_size, max_packet_size)
        finally:
            self.lock.release()
        self._send_user_message(m)
        start_ts = time.time()
        while True:
            event.wait(0.1)
            if not self.active:
                e = self.get_exception()
                if e is None:
                    e = SSHException('Unable to open channel.')
                raise e
            if event.is_set():
                break
            elif start_ts + timeout < time.time():
                raise SSHException('Timeout openning channel.')
        chan = self._channels.get(chanid)
        if chan is not None:
            return chan
        e = self.get_exception()
        if e is None:
            e = SSHException('Unable to open channel.')
        raise e

    def request_port_forward(self, address, port, handler=None):
        """
        Ask the server to forward TCP connections from a listening port on
        the server, across this SSH session.

        If a handler is given, that handler is called from a different thread
        whenever a forwarded connection arrives.  The handler parameters are::

            handler(
                channel,
                (origin_addr, origin_port),
                (server_addr, server_port),
            )

        where ``server_addr`` and ``server_port`` are the address and port that
        the server was listening on.

        If no handler is set, the default behavior is to send new incoming
        forwarded connections into the accept queue, to be picked up via
        `accept`.

        :param str address: the address to bind when forwarding
        :param int port:
            the port to forward, or 0 to ask the server to allocate any port
        :param callable handler:
            optional handler for incoming forwarded connections, of the form
            ``func(Channel, (str, int), (str, int))``.

        :return: the port number (`int`) allocated by the server

        :raises:
            `.SSHException` -- if the server refused the TCP forward request
        """
        if not self.active:
            raise SSHException('SSH session not active')
        port = int(port)
        response = self.global_request(
            'tcpip-forward', (address, port), wait=True
        )
        if response is None:
            raise SSHException('TCP forwarding request denied')
        if port == 0:
            port = response.get_int()
        if handler is None:
            def default_handler(channel, src_addr, dest_addr_port):
                # src_addr, src_port = src_addr_port
                # dest_addr, dest_port = dest_addr_port
                self._queue_incoming_channel(channel)
            handler = default_handler
        self._tcp_handler = handler
        return port

    def cancel_port_forward(self, address, port):
        """
        Ask the server to cancel a previous port-forwarding request.  No more
        connections to the given address & port will be forwarded across this
        ssh connection.

        :param str address: the address to stop forwarding
        :param int port: the port to stop forwarding
        """
        if not self.active:
            return
        self._tcp_handler = None
        self.global_request('cancel-tcpip-forward', (address, port), wait=True)

    def open_sftp_client(self):
        """
        Create an SFTP client channel from an open transport.  On success, an
        SFTP session will be opened with the remote host, and a new
        `.SFTPClient` object will be returned.

        :return:
            a new `.SFTPClient` referring to an sftp session (channel) across
            this transport
        """
        return SFTPClient.from_transport(self)

    def send_ignore(self, byte_count=None):
        """
        Send a junk packet across the encrypted link.  This is sometimes used
        to add "noise" to a connection to confuse would-be attackers.  It can
        also be used as a keep-alive for long lived connections traversing
        firewalls.

        :param int byte_count:
            the number of random bytes to send in the payload of the ignored
            packet -- defaults to a random number from 10 to 41.
        """
        m = Message()
        m.add_byte(cMSG_IGNORE)
        if byte_count is None:
            byte_count = (byte_ord(os.urandom(1)) % 32) + 10
        m.add_bytes(os.urandom(byte_count))
        self._send_user_message(m)

    def renegotiate_keys(self):
        """
        Force this session to switch to new keys.  Normally this is done
        automatically after the session hits a certain number of packets or
        bytes sent or received, but this method gives you the option of forcing
        new keys whenever you want.  Negotiating new keys causes a pause in
        traffic both ways as the two sides swap keys and do computations.  This
        method returns when the session has switched to new keys.

        :raises:
            `.SSHException` -- if the key renegotiation failed (which causes
            the session to end)
        """
        self.completion_event = threading.Event()
        self._send_kex_init()
        while True:
            self.completion_event.wait(0.1)
            if not self.active:
                e = self.get_exception()
                if e is not None:
                    raise e
                raise SSHException('Negotiation failed.')
            if self.completion_event.is_set():
                break
        return

    def set_keepalive(self, interval):
        """
        Turn on/off keepalive packets (default is off).  If this is set, after
        ``interval`` seconds without sending any data over the connection, a
        "keepalive" packet will be sent (and ignored by the remote host).  This
        can be useful to keep connections alive over a NAT, for example.

        :param int interval:
            seconds to wait before sending a keepalive packet (or
            0 to disable keepalives).
        """
        def _request(x=weakref.proxy(self)):
            return x.global_request('keepalive@lag.net', wait=False)
        self.packetizer.set_keepalive(interval, _request)

    def global_request(self, kind, data=None, wait=True):
        """
        Make a global request to the remote host.  These are normally
        extensions to the SSH2 protocol.

        :param str kind: name of the request.
        :param tuple data:
            an optional tuple containing additional data to attach to the
            request.
        :param bool wait:
            ``True`` if this method should not return until a response is
            received; ``False`` otherwise.
        :return:
            a `.Message` containing possible additional data if the request was
            successful (or an empty `.Message` if ``wait`` was ``False``);
            ``None`` if the request was denied.
        """
        if wait:
            self.completion_event = threading.Event()
        m = Message()
        m.add_byte(cMSG_GLOBAL_REQUEST)
        m.add_string(kind)
        m.add_boolean(wait)
        if data is not None:
            m.add(*data)
        self._log(DEBUG, 'Sending global request "%s"' % kind)
        self._send_user_message(m)
        if not wait:
            return None
        while True:
            self.completion_event.wait(0.1)
            if not self.active:
                return None
            if self.completion_event.is_set():
                break
        return self.global_response

    def accept(self, timeout=None):
        """
        Return the next channel opened by the client over this transport, in
        server mode.  If no channel is opened before the given timeout,
        ``None`` is returned.

        :param int timeout:
            seconds to wait for a channel, or ``None`` to wait forever
        :return: a new `.Channel` opened by the client
        """
        self.lock.acquire()
        try:
            if len(self.server_accepts) > 0:
                chan = self.server_accepts.pop(0)
            else:
                self.server_accept_cv.wait(timeout)
                if len(self.server_accepts) > 0:
                    chan = self.server_accepts.pop(0)
                else:
                    # timeout
                    chan = None
        finally:
            self.lock.release()
        return chan

    def connect(
        self,
        hostkey=None,
        username='',
        password=None,
        pkey=None,
        gss_host=None,
        gss_auth=False,
        gss_kex=False,
        gss_deleg_creds=True,
    ):
        """
        Negotiate an SSH2 session, and optionally verify the server's host key
        and authenticate using a password or private key.  This is a shortcut
        for `start_client`, `get_remote_server_key`, and
        `Transport.auth_password` or `Transport.auth_publickey`.  Use those
        methods if you want more control.

        You can use this method immediately after creating a Transport to
        negotiate encryption with a server.  If it fails, an exception will be
        thrown.  On success, the method will return cleanly, and an encrypted
        session exists.  You may immediately call `open_channel` or
        `open_session` to get a `.Channel` object, which is used for data
        transfer.

        .. note::
            If you fail to supply a password or private key, this method may
            succeed, but a subsequent `open_channel` or `open_session` call may
            fail because you haven't authenticated yet.

        :param .PKey hostkey:
            the host key expected from the server, or ``None`` if you don't
            want to do host key verification.
        :param str username: the username to authenticate as.
        :param str password:
            a password to use for authentication, if you want to use password
            authentication; otherwise ``None``.
        :param .PKey pkey:
            a private key to use for authentication, if you want to use private
            key authentication; otherwise ``None``.
        :param str gss_host:
            The target's name in the kerberos database. Default: hostname
        :param bool gss_auth:
            ``True`` if you want to use GSS-API authentication.
        :param bool gss_kex:
            Perform GSS-API Key Exchange and user authentication.
        :param bool gss_deleg_creds:
            Whether to delegate GSS-API client credentials.

        :raises: `.SSHException` -- if the SSH2 negotiation fails, the host key
            supplied by the server is incorrect, or authentication fails.
        """
        if hostkey is not None:
            self._preferred_keys = [hostkey.get_name()]

        self.start_client()

        # check host key if we were given one
        # If GSS-API Key Exchange was performed, we are not required to check
        # the host key.
        if (hostkey is not None) and not gss_kex:
            key = self.get_remote_server_key()
            if (
                key.get_name() != hostkey.get_name() or
                key.asbytes() != hostkey.asbytes()
            ):
                self._log(DEBUG, 'Bad host key from server')
                self._log(DEBUG, 'Expected: %s: %s' % (
                    hostkey.get_name(), repr(hostkey.asbytes()))
                )
                self._log(DEBUG, 'Got     : %s: %s' % (
                    key.get_name(), repr(key.asbytes()))
                )
                raise SSHException('Bad host key from server')
            self._log(DEBUG, 'Host key verified (%s)' % hostkey.get_name())

        if (pkey is not None) or (password is not None) or gss_auth or gss_kex:
            if gss_auth:
                self._log(DEBUG, 'Attempting GSS-API auth... (gssapi-with-mic)') # noqa
                self.auth_gssapi_with_mic(username, gss_host, gss_deleg_creds)
            elif gss_kex:
                self._log(DEBUG, 'Attempting GSS-API auth... (gssapi-keyex)')
                self.auth_gssapi_keyex(username)
            elif pkey is not None:
                self._log(DEBUG, 'Attempting public-key auth...')
                self.auth_publickey(username, pkey)
            else:
                self._log(DEBUG, 'Attempting password auth...')
                self.auth_password(username, password)

        return

    def get_exception(self):
        """
        Return any exception that happened during the last server request.
        This can be used to fetch more specific error information after using
        calls like `start_client`.  The exception (if any) is cleared after
        this call.

        :return:
            an exception, or ``None`` if there is no stored exception.

        .. versionadded:: 1.1
        """
        self.lock.acquire()
        try:
            e = self.saved_exception
            self.saved_exception = None
            return e
        finally:
            self.lock.release()

    def set_subsystem_handler(self, name, handler, *larg, **kwarg):
        """
        Set the handler class for a subsystem in server mode.  If a request
        for this subsystem is made on an open ssh channel later, this handler
        will be constructed and called -- see `.SubsystemHandler` for more
        detailed documentation.

        Any extra parameters (including keyword arguments) are saved and
        passed to the `.SubsystemHandler` constructor later.

        :param str name: name of the subsystem.
        :param handler:
            subclass of `.SubsystemHandler` that handles this subsystem.
        """
        try:
            self.lock.acquire()
            self.subsystem_table[name] = (handler, larg, kwarg)
        finally:
            self.lock.release()

    def is_authenticated(self):
        """
        Return true if this session is active and authenticated.

        :return:
            True if the session is still open and has been authenticated
            successfully; False if authentication failed and/or the session is
            closed.
        """
        return (
            self.active and
            self.auth_handler is not None and
            self.auth_handler.is_authenticated()
        )

    def get_username(self):
        """
        Return the username this connection is authenticated for.  If the
        session is not authenticated (or authentication failed), this method
        returns ``None``.

        :return: username that was authenticated (a `str`), or ``None``.
        """
        if not self.active or (self.auth_handler is None):
            return None
        return self.auth_handler.get_username()

    def get_banner(self):
        """
        Return the banner supplied by the server upon connect. If no banner is
        supplied, this method returns ``None``.

        :returns: server supplied banner (`str`), or ``None``.

        .. versionadded:: 1.13
        """
        if not self.active or (self.auth_handler is None):
            return None
        return self.auth_handler.banner

    def auth_none(self, username):
        """
        Try to authenticate to the server using no authentication at all.
        This will almost always fail.  It may be useful for determining the
        list of authentication types supported by the server, by catching the
        `.BadAuthenticationType` exception raised.

        :param str username: the username to authenticate as
        :return:
            `list` of auth types permissible for the next stage of
            authentication (normally empty)

        :raises:
            `.BadAuthenticationType` -- if "none" authentication isn't allowed
            by the server for this user
        :raises:
            `.SSHException` -- if the authentication failed due to a network
            error

        .. versionadded:: 1.5
        """
        if (not self.active) or (not self.initial_kex_done):
            raise SSHException('No existing session')
        my_event = threading.Event()
        self.auth_handler = AuthHandler(self)
        self.auth_handler.auth_none(username, my_event)
        return self.auth_handler.wait_for_response(my_event)

    def auth_password(self, username, password, event=None, fallback=True):
        """
        Authenticate to the server using a password.  The username and password
        are sent over an encrypted link.

        If an ``event`` is passed in, this method will return immediately, and
        the event will be triggered once authentication succeeds or fails.  On
        success, `is_authenticated` will return ``True``.  On failure, you may
        use `get_exception` to get more detailed error information.

        Since 1.1, if no event is passed, this method will block until the
        authentication succeeds or fails.  On failure, an exception is raised.
        Otherwise, the method simply returns.

        Since 1.5, if no event is passed and ``fallback`` is ``True`` (the
        default), if the server doesn't support plain password authentication
        but does support so-called "keyboard-interactive" mode, an attempt
        will be made to authenticate using this interactive mode.  If it fails,
        the normal exception will be thrown as if the attempt had never been
        made.  This is useful for some recent Gentoo and Debian distributions,
        which turn off plain password authentication in a misguided belief
        that interactive authentication is "more secure".  (It's not.)

        If the server requires multi-step authentication (which is very rare),
        this method will return a list of auth types permissible for the next
        step.  Otherwise, in the normal case, an empty list is returned.

        :param str username: the username to authenticate as
        :param basestring password: the password to authenticate with
        :param .threading.Event event:
            an event to trigger when the authentication attempt is complete
            (whether it was successful or not)
        :param bool fallback:
            ``True`` if an attempt at an automated "interactive" password auth
            should be made if the server doesn't support normal password auth
        :return:
            `list` of auth types permissible for the next stage of
            authentication (normally empty)

        :raises:
            `.BadAuthenticationType` -- if password authentication isn't
            allowed by the server for this user (and no event was passed in)
        :raises:
            `.AuthenticationException` -- if the authentication failed (and no
            event was passed in)
        :raises: `.SSHException` -- if there was a network error
        """
        if (not self.active) or (not self.initial_kex_done):
            # we should never try to send the password unless we're on a secure
            # link
            raise SSHException('No existing session')
        if event is None:
            my_event = threading.Event()
        else:
            my_event = event
        self.auth_handler = AuthHandler(self)
        self.auth_handler.auth_password(username, password, my_event)
        if event is not None:
            # caller wants to wait for event themselves
            return []
        try:
            return self.auth_handler.wait_for_response(my_event)
        except BadAuthenticationType as e:
            # if password auth isn't allowed, but keyboard-interactive *is*,
            # try to fudge it
            if not fallback or ('keyboard-interactive' not in e.allowed_types):
                raise
            try:
                def handler(title, instructions, fields):
                    if len(fields) > 1:
                        raise SSHException('Fallback authentication failed.')
                    if len(fields) == 0:
                        # for some reason, at least on os x, a 2nd request will
                        # be made with zero fields requested.  maybe it's just
                        # to try to fake out automated scripting of the exact
                        # type we're doing here.  *shrug* :)
                        return []
                    return [password]
                return self.auth_interactive(username, handler)
            except SSHException:
                # attempt failed; just raise the original exception
                raise e

    def auth_publickey(self, username, key, event=None):
        """
        Authenticate to the server using a private key.  The key is used to
        sign data from the server, so it must include the private part.

        If an ``event`` is passed in, this method will return immediately, and
        the event will be triggered once authentication succeeds or fails.  On
        success, `is_authenticated` will return ``True``.  On failure, you may
        use `get_exception` to get more detailed error information.

        Since 1.1, if no event is passed, this method will block until the
        authentication succeeds or fails.  On failure, an exception is raised.
        Otherwise, the method simply returns.

        If the server requires multi-step authentication (which is very rare),
        this method will return a list of auth types permissible for the next
        step.  Otherwise, in the normal case, an empty list is returned.

        :param str username: the username to authenticate as
        :param .PKey key: the private key to authenticate with
        :param .threading.Event event:
            an event to trigger when the authentication attempt is complete
            (whether it was successful or not)
        :return:
            `list` of auth types permissible for the next stage of
            authentication (normally empty)

        :raises:
            `.BadAuthenticationType` -- if public-key authentication isn't
            allowed by the server for this user (and no event was passed in)
        :raises:
            `.AuthenticationException` -- if the authentication failed (and no
            event was passed in)
        :raises: `.SSHException` -- if there was a network error
        """
        if (not self.active) or (not self.initial_kex_done):
            # we should never try to authenticate unless we're on a secure link
            raise SSHException('No existing session')
        if event is None:
            my_event = threading.Event()
        else:
            my_event = event
        self.auth_handler = AuthHandler(self)
        self.auth_handler.auth_publickey(username, key, my_event)
        if event is not None:
            # caller wants to wait for event themselves
            return []
        return self.auth_handler.wait_for_response(my_event)

    def auth_pkcs11(self, username, pkcs11session, event=None):
        """
        :param str username: the username to authenticate as
        :param str pkcs11session: session obtained from pkcs11_open_session
        :param .threading.Event event:
            an event to trigger when the authentication attempt is complete
            (whether it was successful or not)
        :return:
            `list` of auth types permissible for the next stage of
            authentication (normally empty)

        :raises:
            `.AuthenticationException` -- if the authentication failed (and no
            event was passed in)
        :raises: `.SSHException` -- if there was a network error
        """
        if (not self.active) or (not self.initial_kex_done):
            # we should never try to authenticate unless we're on a secure link
            raise SSHException('No existing session')
        if event is None:
            my_event = threading.Event()
        else:
            my_event = event
        self.auth_handler = AuthHandler(self)
        self.auth_handler.auth_pkcs11(username, pkcs11session, my_event)
        if event is not None:
            # caller wants to wait for event themselves
            return []
        return self.auth_handler.wait_for_response(my_event)

    def auth_interactive(self, username, handler, submethods=''):
        """
        Authenticate to the server interactively.  A handler is used to answer
        arbitrary questions from the server.  On many servers, this is just a
        dumb wrapper around PAM.

        This method will block until the authentication succeeds or fails,
        peroidically calling the handler asynchronously to get answers to
        authentication questions.  The handler may be called more than once
        if the server continues to ask questions.

        The handler is expected to be a callable that will handle calls of the
        form: ``handler(title, instructions, prompt_list)``.  The ``title`` is
        meant to be a dialog-window title, and the ``instructions`` are user
        instructions (both are strings).  ``prompt_list`` will be a list of
        prompts, each prompt being a tuple of ``(str, bool)``.  The string is
        the prompt and the boolean indicates whether the user text should be
        echoed.

        A sample call would thus be:
        ``handler('title', 'instructions', [('Password:', False)])``.

        The handler should return a list or tuple of answers to the server's
        questions.

        If the server requires multi-step authentication (which is very rare),
        this method will return a list of auth types permissible for the next
        step.  Otherwise, in the normal case, an empty list is returned.

        :param str username: the username to authenticate as
        :param callable handler: a handler for responding to server questions
        :param str submethods: a string list of desired submethods (optional)
        :return:
            `list` of auth types permissible for the next stage of
            authentication (normally empty).

        :raises: `.BadAuthenticationType` -- if public-key authentication isn't
            allowed by the server for this user
        :raises: `.AuthenticationException` -- if the authentication failed
        :raises: `.SSHException` -- if there was a network error

        .. versionadded:: 1.5
        """
        if (not self.active) or (not self.initial_kex_done):
            # we should never try to authenticate unless we're on a secure link
            raise SSHException('No existing session')
        my_event = threading.Event()
        self.auth_handler = AuthHandler(self)
        self.auth_handler.auth_interactive(
            username, handler, my_event, submethods
        )
        return self.auth_handler.wait_for_response(my_event)

    def auth_interactive_dumb(self, username, handler=None, submethods=''):
        """
        Autenticate to the server interactively but dumber.
        Just print the prompt and / or instructions to stdout and send back
        the response. This is good for situations where partial auth is
        achieved by key and then the user has to enter a 2fac token.
        """

        if not handler:
            def handler(title, instructions, prompt_list):
                answers = []
                if title:
                    print(title.strip())
                if instructions:
                    print(instructions.strip())
                for prompt, show_input in prompt_list:
                    print(prompt.strip(), end=' ')
                    answers.append(input())
                return answers
        return self.auth_interactive(username, handler, submethods)

    def auth_gssapi_with_mic(self, username, gss_host, gss_deleg_creds):
        """
        Authenticate to the Server using GSS-API / SSPI.

        :param str username: The username to authenticate as
        :param str gss_host: The target host
        :param bool gss_deleg_creds: Delegate credentials or not
        :return: list of auth types permissible for the next stage of
                 authentication (normally empty)
        :rtype: list
        :raises: `.BadAuthenticationType` -- if gssapi-with-mic isn't
            allowed by the server (and no event was passed in)
        :raises:
            `.AuthenticationException` -- if the authentication failed (and no
            event was passed in)
        :raises: `.SSHException` -- if there was a network error
        """
        if (not self.active) or (not self.initial_kex_done):
            # we should never try to authenticate unless we're on a secure link
            raise SSHException('No existing session')
        my_event = threading.Event()
        self.auth_handler = AuthHandler(self)
        self.auth_handler.auth_gssapi_with_mic(
            username, gss_host, gss_deleg_creds, my_event
        )
        return self.auth_handler.wait_for_response(my_event)

    def auth_gssapi_keyex(self, username):
        """
        Authenticate to the server with GSS-API/SSPI if GSS-API kex is in use.

        :param str username: The username to authenticate as.
        :returns:
            a `list` of auth types permissible for the next stage of
            authentication (normally empty)
        :raises: `.BadAuthenticationType` --
            if GSS-API Key Exchange was not performed (and no event was passed
            in)
        :raises: `.AuthenticationException` --
            if the authentication failed (and no event was passed in)
        :raises: `.SSHException` -- if there was a network error
        """
        if (not self.active) or (not self.initial_kex_done):
            # we should never try to authenticate unless we're on a secure link
            raise SSHException('No existing session')
        my_event = threading.Event()
        self.auth_handler = AuthHandler(self)
        self.auth_handler.auth_gssapi_keyex(username, my_event)
        return self.auth_handler.wait_for_response(my_event)

    def set_log_channel(self, name):
        """
        Set the channel for this transport's logging.  The default is
        ``"paramiko.transport"`` but it can be set to anything you want. (See
        the `.logging` module for more info.)  SSH Channels will log to a
        sub-channel of the one specified.

        :param str name: new channel name for logging

        .. versionadded:: 1.1
        """
        self.log_name = name
        self.logger = util.get_logger(name)
        self.packetizer.set_log(self.logger)

    def get_log_channel(self):
        """
        Return the channel name used for this transport's logging.

        :return: channel name as a `str`

        .. versionadded:: 1.2
        """
        return self.log_name

    def set_hexdump(self, hexdump):
        """
        Turn on/off logging a hex dump of protocol traffic at DEBUG level in
        the logs.  Normally you would want this off (which is the default),
        but if you are debugging something, it may be useful.

        :param bool hexdump:
            ``True`` to log protocol traffix (in hex) to the log; ``False``
            otherwise.
        """
        self.packetizer.set_hexdump(hexdump)

    def get_hexdump(self):
        """
        Return ``True`` if the transport is currently logging hex dumps of
        protocol traffic.

        :return: ``True`` if hex dumps are being logged, else ``False``.

        .. versionadded:: 1.4
        """
        return self.packetizer.get_hexdump()

    def use_compression(self, compress=True):
        """
        Turn on/off compression.  This will only have an affect before starting
        the transport (ie before calling `connect`, etc).  By default,
        compression is off since it negatively affects interactive sessions.

        :param bool compress:
            ``True`` to ask the remote client/server to compress traffic;
            ``False`` to refuse compression

        .. versionadded:: 1.5.2
        """
        if compress:
            self._preferred_compression = ('zlib@openssh.com', 'zlib', 'none')
        else:
            self._preferred_compression = ('none',)

    def getpeername(self):
        """
        Return the address of the remote side of this Transport, if possible.

        This is effectively a wrapper around ``getpeername`` on the underlying
        socket.  If the socket-like object has no ``getpeername`` method, then
        ``("unknown", 0)`` is returned.

        :return:
            the address of the remote host, if known, as a ``(str, int)``
            tuple.
        """
        gp = getattr(self.sock, 'getpeername', None)
        if gp is None:
            return 'unknown', 0
        return gp()

    def stop_thread(self):
        self.active = False
        self.packetizer.close()
        if PY2:
            # Original join logic; #520 doesn't appear commonly present under
            # Python 2.
            while self.is_alive() and self is not threading.current_thread():
                self.join(10)
        else:
            # Keep trying to join() our main thread, quickly, until:
            # * We join()ed successfully (self.is_alive() == False)
            # * Or it looks like we've hit issue #520 (socket.recv hitting some
            # race condition preventing it from timing out correctly), wherein
            # our socket and packetizer are both closed (but where we'd
            # otherwise be sitting forever on that recv()).
            while (
                self.is_alive() and
                self is not threading.current_thread() and
                not self.sock._closed and
                not self.packetizer.closed
            ):
                self.join(0.1)

    # internals...

    def _log(self, level, msg, *args):
        if issubclass(type(msg), list):
            for m in msg:
                self.logger.log(level, m)
        else:
            self.logger.log(level, msg, *args)

    def _get_modulus_pack(self):
        """used by KexGex to find primes for group exchange"""
        return self._modulus_pack

    def _next_channel(self):
        """you are holding the lock"""
        chanid = self._channel_counter
        while self._channels.get(chanid) is not None:
            self._channel_counter = (self._channel_counter + 1) & 0xffffff
            chanid = self._channel_counter
        self._channel_counter = (self._channel_counter + 1) & 0xffffff
        return chanid

    def _unlink_channel(self, chanid):
        """used by a Channel to remove itself from the active channel list"""
        self._channels.delete(chanid)

    def _send_message(self, data):
        self.packetizer.send_message(data)

    def _send_user_message(self, data):
        """
        send a message, but block if we're in key negotiation.  this is used
        for user-initiated requests.
        """
        start = time.time()
        while True:
            self.clear_to_send.wait(0.1)
            if not self.active:
                self._log(DEBUG, 'Dropping user packet because connection is dead.') # noqa
                return
            self.clear_to_send_lock.acquire()
            if self.clear_to_send.is_set():
                break
            self.clear_to_send_lock.release()
            if time.time() > start + self.clear_to_send_timeout:
                raise SSHException('Key-exchange timed out waiting for key negotiation') # noqa
        try:
            self._send_message(data)
        finally:
            self.clear_to_send_lock.release()

    def _set_K_H(self, k, h):
        """
        Used by a kex obj to set the K (root key) and H (exchange hash).
        """
        self.K = k
        self.H = h
        if self.session_id is None:
            self.session_id = h

    def _expect_packet(self, *ptypes):
        """
        Used by a kex obj to register the next packet type it expects to see.
        """
        self._expected_packet = tuple(ptypes)

    def _verify_key(self, host_key, sig):
        key = self._key_info[self.host_key_type](Message(host_key))
        if key is None:
            raise SSHException('Unknown host key type')
        if not key.verify_ssh_sig(self.H, Message(sig)):
            raise SSHException('Signature verification (%s) failed.' % self.host_key_type) # noqa
        self.host_key = key

    def _compute_key(self, id, nbytes):
        """id is 'A' - 'F' for the various keys used by ssh"""
        m = Message()
        m.add_mpint(self.K)
        m.add_bytes(self.H)
        m.add_byte(b(id))
        m.add_bytes(self.session_id)
        # Fallback to SHA1 for kex engines that fail to specify a hex
        # algorithm, or for e.g. transport tests that don't run kexinit.
        hash_algo = getattr(self.kex_engine, 'hash_algo', None)
        hash_select_msg = "kex engine %s specified hash_algo %r" % (
            self.kex_engine.__class__.__name__, hash_algo
        )
        if hash_algo is None:
            hash_algo = sha1
            hash_select_msg += ", falling back to sha1"
        if not hasattr(self, '_logged_hash_selection'):
            self._log(DEBUG, hash_select_msg)
            setattr(self, '_logged_hash_selection', True)
        out = sofar = hash_algo(m.asbytes()).digest()
        while len(out) < nbytes:
            m = Message()
            m.add_mpint(self.K)
            m.add_bytes(self.H)
            m.add_bytes(sofar)
            digest = hash_algo(m.asbytes()).digest()
            out += digest
            sofar += digest
        return out[:nbytes]

    def _get_cipher(self, name, key, iv, operation):
        if name not in self._cipher_info:
            raise SSHException('Unknown client cipher ' + name)
        else:
            cipher = Cipher(
                self._cipher_info[name]['class'](key),
                self._cipher_info[name]['mode'](iv),
                backend=default_backend(),
            )
            if operation is self._ENCRYPT:
                return cipher.encryptor()
            else:
                return cipher.decryptor()

    def _set_forward_agent_handler(self, handler):
        if handler is None:
            def default_handler(channel):
                self._queue_incoming_channel(channel)
            self._forward_agent_handler = default_handler
        else:
            self._forward_agent_handler = handler

    def _set_x11_handler(self, handler):
        # only called if a channel has turned on x11 forwarding
        if handler is None:
            # by default, use the same mechanism as accept()
            def default_handler(channel, src_addr_port):
                self._queue_incoming_channel(channel)
            self._x11_handler = default_handler
        else:
            self._x11_handler = handler

    def _queue_incoming_channel(self, channel):
        self.lock.acquire()
        try:
            self.server_accepts.append(channel)
            self.server_accept_cv.notify()
        finally:
            self.lock.release()

    def _sanitize_window_size(self, window_size):
        if window_size is None:
            window_size = self.default_window_size
        return clamp_value(MIN_WINDOW_SIZE, window_size, MAX_WINDOW_SIZE)

    def _sanitize_packet_size(self, max_packet_size):
        if max_packet_size is None:
            max_packet_size = self.default_max_packet_size
        return clamp_value(MIN_PACKET_SIZE, max_packet_size, MAX_WINDOW_SIZE)


    def run(self):
        # (use the exposed "run" method, because if we specify a thread target
        # of a private method, threading.Thread will keep a reference to it
        # indefinitely, creating a GC cycle and not letting Transport ever be
        # GC'd. it's a bug in Thread.)

        # Hold reference to 'sys' so we can test sys.modules to detect
        # interpreter shutdown.
        self.sys = sys

        # active=True occurs before the thread is launched, to avoid a race
        _active_threads.append(self)
        tid = hex(long(id(self)) & xffffffff)
        if self.server_mode:
            self._log(DEBUG, 'starting thread (server mode): %s' % tid)
        else:
            self._log(DEBUG, 'starting thread (client mode): %s' % tid)
        try:
            try:
                self.packetizer.write_all(b(self.local_version + '\r\n'))
                self._log(DEBUG, 'Local version/idstring: %s' % self.local_version) # noqa
                self._check_banner()
                # The above is actually very much part of the handshake, but
                # sometimes the banner can be read but the machine is not
                # responding, for example when the remote ssh daemon is loaded
                # in to memory but we can not read from the disk/spawn a new
                # shell.
                # Make sure we can specify a timeout for the initial handshake.
                # Re-use the banner timeout for now.
                self.packetizer.start_handshake(self.handshake_timeout)
                self._send_kex_init()
                self._expect_packet(MSG_KEXINIT)

                while self.active:
                    if self.packetizer.need_rekey() and not self.in_kex:
                        self._send_kex_init()
                    try:
                        ptype, m = self.packetizer.read_message()
                    except NeedRekeyException:
                        continue
                    if ptype == MSG_IGNORE:
                        continue
                    elif ptype == MSG_DISCONNECT:
                        self._parse_disconnect(m)
                        break
                    elif ptype == MSG_DEBUG:
                        self._parse_debug(m)
                        continue
                    if len(self._expected_packet) > 0:
                        if ptype not in self._expected_packet:
                            raise SSHException('Expecting packet from %r, got %d' % (self._expected_packet, ptype)) # noqa
                        self._expected_packet = tuple()
                        if (ptype >= 30) and (ptype <= 41):
                            self.kex_engine.parse_next(ptype, m)
                            continue

                    if ptype in self._handler_table:
                        self._handler_table[ptype](self, m)
                    elif ptype in self._channel_handler_table:
                        chanid = m.get_int()
                        chan = self._channels.get(chanid)
                        if chan is not None:
                            self._channel_handler_table[ptype](chan, m)
                        elif chanid in self.channels_seen:
                            self._log(DEBUG, 'Ignoring message for dead channel %d' % chanid) # noqa
                        else:
                            self._log(ERROR, 'Channel request for unknown channel %d' % chanid) # noqa
                            break
                    elif (
                        self.auth_handler is not None and
                        ptype in self.auth_handler._handler_table
                    ):
                        handler = self.auth_handler._handler_table[ptype]
                        handler(self.auth_handler, m)
                    else:
                        self._log(WARNING, 'Oops, unhandled type %d' % ptype)
                        msg = Message()
                        msg.add_byte(cMSG_UNIMPLEMENTED)
                        msg.add_int(m.seqno)
                        self._send_message(msg)
                    self.packetizer.complete_handshake()
            except SSHException as e:
                self._log(ERROR, 'Exception: ' + str(e))
                self._log(ERROR, util.tb_strings())
                self.saved_exception = e
            except EOFError as e:
                self._log(DEBUG, 'EOF in transport thread')
                self.saved_exception = e
            except socket.error as e:
                if type(e.args) is tuple:
                    if e.args:
                        emsg = '%s (%d)' % (e.args[1], e.args[0])
                    else:  # empty tuple, e.g. socket.timeout
                        emsg = str(e) or repr(e)
                else:
                    emsg = e.args
                self._log(ERROR, 'Socket exception: ' + emsg)
                self.saved_exception = e
            except Exception as e:
                self._log(ERROR, 'Unknown exception: ' + str(e))
                self._log(ERROR, util.tb_strings())
                self.saved_exception = e
            _active_threads.remove(self)
            for chan in list(self._channels.values()):
                chan._unlink()
            if self.active:
                self.active = False
                self.packetizer.close()
                if self.completion_event is not None:
                    self.completion_event.set()
                if self.auth_handler is not None:
                    self.auth_handler.abort()
                for event in self.channel_events.values():
                    event.set()
                try:
                    self.lock.acquire()
                    self.server_accept_cv.notify()
                finally:
                    self.lock.release()
            self.sock.close()
        except:
            # Don't raise spurious 'NoneType has no attribute X' errors when we
            # wake up during interpreter shutdown. Or rather -- raise
            # everything *if* sys.modules (used as a convenient sentinel)
            # appears to still exist.
            if self.sys.modules is not None:
                raise


    def _log_agreement(self, which, local, remote):
        # Log useful, non-duplicative line re: an agreed-upon algorithm.
        # Old code implied algorithms could be asymmetrical (different for
        # inbound vs outbound) so we preserve that possibility.
        msg = "{0} agreed: ".format(which)
        if local == remote:
            msg += local
        else:
            msg += "local={0}, remote={1}".format(local, remote)
        self._log(DEBUG, msg)

    # protocol stages

    def _negotiate_keys(self, m):
        # throws SSHException on anything unusual
        self.clear_to_send_lock.acquire()
        try:
            self.clear_to_send.clear()
        finally:
            self.clear_to_send_lock.release()
        if self.local_kex_init is None:
            # remote side wants to renegotiate
            self._send_kex_init()
        self._parse_kex_init(m)
        self.kex_engine.start_kex()

    def _check_banner(self):
        # this is slow, but we only have to do it once
        for i in range(100):
            # give them 15 seconds for the first line, then just 2 seconds
            # each additional line.  (some sites have very high latency.)
            if i == 0:
                timeout = self.banner_timeout
            else:
                timeout = 2
            try:
                buf = self.packetizer.readline(timeout)
            except ProxyCommandFailure:
                raise
            except Exception as e:
                raise SSHException(
                    'Error reading SSH protocol banner' + str(e)
                )
            if buf[:4] == 'SSH-':
                break
            self._log(DEBUG, 'Banner: ' + buf)
        if buf[:4] != 'SSH-':
            raise SSHException('Indecipherable protocol version "' + buf + '"')
        # save this server version string for later
        self.remote_version = buf
        self._log(DEBUG, 'Remote version/idstring: %s' % buf)
        # pull off any attached comment
        # NOTE: comment used to be stored in a variable and then...never used.
        # since 2003. ca 877cd974b8182d26fa76d566072917ea67b64e67
        i = buf.find(' ')
        if i >= 0:
            buf = buf[:i]
        # parse out version string and make sure it matches
        segs = buf.split('-', 2)
        if len(segs) < 3:
            raise SSHException('Invalid SSH banner')
        version = segs[1]
        client = segs[2]
        if version != '1.99' and version != '2.0':
            msg = 'Incompatible version ({0} instead of 2.0)'
            raise SSHException(msg.format(version))
        msg = 'Connected (version {0}, client {1})'.format(version, client)
        self._log(INFO, msg)

    def _send_kex_init(self):
        """
        announce to the other side that we'd like to negotiate keys, and what
        kind of key negotiation we support.
        """
        self.clear_to_send_lock.acquire()
        try:
            self.clear_to_send.clear()
        finally:
            self.clear_to_send_lock.release()
        self.in_kex = True
        if self.server_mode:
            mp_required_prefix = 'diffie-hellman-group-exchange-sha'
            kex_mp = [
                k for k
                in self._preferred_kex
                if k.startswith(mp_required_prefix)
            ]
            if (self._modulus_pack is None) and (len(kex_mp) > 0):
                # can't do group-exchange if we don't have a pack of potential
                # primes
                pkex = [
                    k for k
                    in self.get_security_options().kex
                    if not k.startswith(mp_required_prefix)
                ]
                self.get_security_options().kex = pkex
            available_server_keys = list(filter(
                list(self.server_key_dict.keys()).__contains__,
                self._preferred_keys
            ))
        else:
            available_server_keys = self._preferred_keys

        m = Message()
        m.add_byte(cMSG_KEXINIT)
        m.add_bytes(os.urandom(16))
        m.add_list(self._preferred_kex)
        m.add_list(available_server_keys)
        m.add_list(self._preferred_ciphers)
        m.add_list(self._preferred_ciphers)
        m.add_list(self._preferred_macs)
        m.add_list(self._preferred_macs)
        m.add_list(self._preferred_compression)
        m.add_list(self._preferred_compression)
        m.add_string(bytes())
        m.add_string(bytes())
        m.add_boolean(False)
        m.add_int(0)
        # save a copy for later (needed to compute a hash)
        self.local_kex_init = m.asbytes()
        self._send_message(m)

    def _parse_kex_init(self, m):
        m.get_bytes(16) # cookie, discarded
        kex_algo_list = m.get_list()
        server_key_algo_list = m.get_list()
        client_encrypt_algo_list = m.get_list()
        server_encrypt_algo_list = m.get_list()
        client_mac_algo_list = m.get_list()
        server_mac_algo_list = m.get_list()
        client_compress_algo_list = m.get_list()
        server_compress_algo_list = m.get_list()
        client_lang_list = m.get_list()
        server_lang_list = m.get_list()
        kex_follows = m.get_boolean()
        m.get_int() # unused

        self._log(DEBUG,
            'kex algos:' + str(kex_algo_list) +
            ' server key:' + str(server_key_algo_list) +
            ' client encrypt:' + str(client_encrypt_algo_list) +
            ' server encrypt:' + str(server_encrypt_algo_list) +
            ' client mac:' + str(client_mac_algo_list) +
            ' server mac:' + str(server_mac_algo_list) +
            ' client compress:' + str(client_compress_algo_list) +
            ' server compress:' + str(server_compress_algo_list) +
            ' client lang:' + str(client_lang_list) +
            ' server lang:' + str(server_lang_list) +
            ' kex follows?' + str(kex_follows)
        )

        # as a server, we pick the first item in the client's list that we
        # support.
        # as a client, we pick the first item in our list that the server
        # supports.
        if self.server_mode:
            agreed_kex = list(filter(
                self._preferred_kex.__contains__,
                kex_algo_list
            ))
        else:
            agreed_kex = list(filter(
                kex_algo_list.__contains__,
                self._preferred_kex
            ))
        if len(agreed_kex) == 0:
            raise SSHException('Incompatible ssh peer (no acceptable kex algorithm)') # noqa
        self.kex_engine = self._kex_info[agreed_kex[0]](self)
        self._log(DEBUG, "Kex agreed: %s" % agreed_kex[0])

        if self.server_mode:
            available_server_keys = list(filter(
                list(self.server_key_dict.keys()).__contains__,
                self._preferred_keys
            ))
            agreed_keys = list(filter(
                available_server_keys.__contains__, server_key_algo_list
            ))
        else:
            agreed_keys = list(filter(
                server_key_algo_list.__contains__, self._preferred_keys
            ))
        if len(agreed_keys) == 0:
            raise SSHException('Incompatible ssh peer (no acceptable host key)') # noqa
        self.host_key_type = agreed_keys[0]
        if self.server_mode and (self.get_server_key() is None):
            raise SSHException('Incompatible ssh peer (can\'t match requested host key type)') # noqa
        self._log_agreement(
            'HostKey', agreed_keys[0], agreed_keys[0]
        )

        if self.server_mode:
            agreed_local_ciphers = list(filter(
                self._preferred_ciphers.__contains__,
                server_encrypt_algo_list
            ))
            agreed_remote_ciphers = list(filter(
                self._preferred_ciphers.__contains__,
                client_encrypt_algo_list
            ))
        else:
            agreed_local_ciphers = list(filter(
                client_encrypt_algo_list.__contains__,
                self._preferred_ciphers
            ))
            agreed_remote_ciphers = list(filter(
                server_encrypt_algo_list.__contains__,
                self._preferred_ciphers
            ))
        if len(agreed_local_ciphers) == 0 or len(agreed_remote_ciphers) == 0:
            raise SSHException('Incompatible ssh server (no acceptable ciphers)') # noqa
        self.local_cipher = agreed_local_ciphers[0]
        self.remote_cipher = agreed_remote_ciphers[0]
        self._log_agreement(
            'Cipher', local=self.local_cipher, remote=self.remote_cipher
        )

        if self.server_mode:
            agreed_remote_macs = list(filter(
                self._preferred_macs.__contains__, client_mac_algo_list
            ))
            agreed_local_macs = list(filter(
                self._preferred_macs.__contains__, server_mac_algo_list
            ))
        else:
            agreed_local_macs = list(filter(
                client_mac_algo_list.__contains__, self._preferred_macs
            ))
            agreed_remote_macs = list(filter(
                server_mac_algo_list.__contains__, self._preferred_macs
            ))
        if (len(agreed_local_macs) == 0) or (len(agreed_remote_macs) == 0):
            raise SSHException('Incompatible ssh server (no acceptable macs)')
        self.local_mac = agreed_local_macs[0]
        self.remote_mac = agreed_remote_macs[0]
        self._log_agreement(
            'MAC', local=self.local_mac, remote=self.remote_mac
        )

        if self.server_mode:
            agreed_remote_compression = list(filter(
                self._preferred_compression.__contains__,
                client_compress_algo_list
            ))
            agreed_local_compression = list(filter(
                self._preferred_compression.__contains__,
                server_compress_algo_list
            ))
        else:
            agreed_local_compression = list(filter(
                client_compress_algo_list.__contains__,
                self._preferred_compression
            ))
            agreed_remote_compression = list(filter(
                server_compress_algo_list.__contains__,
                self._preferred_compression
            ))
        if (
            len(agreed_local_compression) == 0 or
            len(agreed_remote_compression) == 0
        ):
            msg = 'Incompatible ssh server (no acceptable compression) {0!r} {1!r} {2!r}' # noqa
            raise SSHException(msg.format(
                agreed_local_compression, agreed_remote_compression,
                self._preferred_compression,
            ))
        self.local_compression = agreed_local_compression[0]
        self.remote_compression = agreed_remote_compression[0]
        self._log_agreement(
            'Compression',
            local=self.local_compression,
            remote=self.remote_compression
        )

        # save for computing hash later...
        # now wait!  openssh has a bug (and others might too) where there are
        # actually some extra bytes (one NUL byte in openssh's case) added to
        # the end of the packet but not parsed.  turns out we need to throw
        # away those bytes because they aren't part of the hash.
        self.remote_kex_init = cMSG_KEXINIT + m.get_so_far()

    def _activate_inbound(self):
        """switch on newly negotiated encryption parameters for
         inbound traffic"""
        block_size = self._cipher_info[self.remote_cipher]['block-size']
        if self.server_mode:
            IV_in = self._compute_key('A', block_size)
            key_in = self._compute_key(
                'C', self._cipher_info[self.remote_cipher]['key-size']
            )
        else:
            IV_in = self._compute_key('B', block_size)
            key_in = self._compute_key(
                'D', self._cipher_info[self.remote_cipher]['key-size']
            )
        engine = self._get_cipher(
            self.remote_cipher, key_in, IV_in, self._DECRYPT
        )
        mac_size = self._mac_info[self.remote_mac]['size']
        mac_engine = self._mac_info[self.remote_mac]['class']
        # initial mac keys are done in the hash's natural size (not the
        # potentially truncated transmission size)
        if self.server_mode:
            mac_key = self._compute_key('E', mac_engine().digest_size)
        else:
            mac_key = self._compute_key('F', mac_engine().digest_size)
        self.packetizer.set_inbound_cipher(
            engine, block_size, mac_engine, mac_size, mac_key
        )
        compress_in = self._compression_info[self.remote_compression][1]
        if (
            compress_in is not None and
            (
                self.remote_compression != 'zlib@openssh.com' or
                self.authenticated
            )
        ):
            self._log(DEBUG, 'Switching on inbound compression ...')
            self.packetizer.set_inbound_compressor(compress_in())

    def _activate_outbound(self):
        """switch on newly negotiated encryption parameters for
         outbound traffic"""
        m = Message()
        m.add_byte(cMSG_NEWKEYS)
        self._send_message(m)
        block_size = self._cipher_info[self.local_cipher]['block-size']
        if self.server_mode:
            IV_out = self._compute_key('B', block_size)
            key_out = self._compute_key(
                'D', self._cipher_info[self.local_cipher]['key-size'])
        else:
            IV_out = self._compute_key('A', block_size)
            key_out = self._compute_key(
                'C', self._cipher_info[self.local_cipher]['key-size'])
        engine = self._get_cipher(
            self.local_cipher, key_out, IV_out, self._ENCRYPT)
        mac_size = self._mac_info[self.local_mac]['size']
        mac_engine = self._mac_info[self.local_mac]['class']
        # initial mac keys are done in the hash's natural size (not the
        # potentially truncated transmission size)
        if self.server_mode:
            mac_key = self._compute_key('F', mac_engine().digest_size)
        else:
            mac_key = self._compute_key('E', mac_engine().digest_size)
        sdctr = self.local_cipher.endswith('-ctr')
        self.packetizer.set_outbound_cipher(
            engine, block_size, mac_engine, mac_size, mac_key, sdctr)
        compress_out = self._compression_info[self.local_compression][0]
        if (
            compress_out is not None and
            (
                self.local_compression != 'zlib@openssh.com' or
                self.authenticated
            )
        ):
            self._log(DEBUG, 'Switching on outbound compression ...')
            self.packetizer.set_outbound_compressor(compress_out())
        if not self.packetizer.need_rekey():
            self.in_kex = False
        # we always expect to receive NEWKEYS now
        self._expect_packet(MSG_NEWKEYS)

    def _auth_trigger(self):
        self.authenticated = True
        # delayed initiation of compression
        if self.local_compression == 'zlib@openssh.com':
            compress_out = self._compression_info[self.local_compression][0]
            self._log(DEBUG, 'Switching on outbound compression ...')
            self.packetizer.set_outbound_compressor(compress_out())
        if self.remote_compression == 'zlib@openssh.com':
            compress_in = self._compression_info[self.remote_compression][1]
            self._log(DEBUG, 'Switching on inbound compression ...')
            self.packetizer.set_inbound_compressor(compress_in())

    def _parse_newkeys(self, m):
        self._log(DEBUG, 'Switch to new keys ...')
        self._activate_inbound()
        # can also free a bunch of stuff here
        self.local_kex_init = self.remote_kex_init = None
        self.K = None
        self.kex_engine = None
        if self.server_mode and (self.auth_handler is None):
            # create auth handler for server mode
            self.auth_handler = AuthHandler(self)
        if not self.initial_kex_done:
            # this was the first key exchange
            self.initial_kex_done = True
        # send an event?
        if self.completion_event is not None:
            self.completion_event.set()
        # it's now okay to send data again (if this was a re-key)
        if not self.packetizer.need_rekey():
            self.in_kex = False
        self.clear_to_send_lock.acquire()
        try:
            self.clear_to_send.set()
        finally:
            self.clear_to_send_lock.release()
        return

    def _parse_disconnect(self, m):
        code = m.get_int()
        desc = m.get_text()
        self._log(INFO, 'Disconnect (code %d): %s' % (code, desc))

    def _parse_global_request(self, m):
        kind = m.get_text()
        self._log(DEBUG, 'Received global request "%s"' % kind)
        want_reply = m.get_boolean()
        if not self.server_mode:
            self._log(
                DEBUG,
                'Rejecting "%s" global request from server.' % kind
            )
            ok = False
        elif kind == 'tcpip-forward':
            address = m.get_text()
            port = m.get_int()
            ok = self.server_object.check_port_forward_request(address, port)
            if ok:
                ok = (ok,)
        elif kind == 'cancel-tcpip-forward':
            address = m.get_text()
            port = m.get_int()
            self.server_object.cancel_port_forward_request(address, port)
            ok = True
        else:
            ok = self.server_object.check_global_request(kind, m)
        extra = ()
        if type(ok) is tuple:
            extra = ok
            ok = True
        if want_reply:
            msg = Message()
            if ok:
                msg.add_byte(cMSG_REQUEST_SUCCESS)
                msg.add(*extra)
            else:
                msg.add_byte(cMSG_REQUEST_FAILURE)
            self._send_message(msg)

    def _parse_request_success(self, m):
        self._log(DEBUG, 'Global request successful.')
        self.global_response = m
        if self.completion_event is not None:
            self.completion_event.set()

    def _parse_request_failure(self, m):
        self._log(DEBUG, 'Global request denied.')
        self.global_response = None
        if self.completion_event is not None:
            self.completion_event.set()

    def _parse_channel_open_success(self, m):
        chanid = m.get_int()
        server_chanid = m.get_int()
        server_window_size = m.get_int()
        server_max_packet_size = m.get_int()
        chan = self._channels.get(chanid)
        if chan is None:
            self._log(WARNING, 'Success for unrequested channel! [??]')
            return
        self.lock.acquire()
        try:
            chan._set_remote_channel(
                server_chanid, server_window_size, server_max_packet_size)
            self._log(DEBUG, 'Secsh channel %d opened.' % chanid)
            if chanid in self.channel_events:
                self.channel_events[chanid].set()
                del self.channel_events[chanid]
        finally:
            self.lock.release()
        return

    def _parse_channel_open_failure(self, m):
        chanid = m.get_int()
        reason = m.get_int()
        reason_str = m.get_text()
        m.get_text()  # ignored language
        reason_text = CONNECTION_FAILED_CODE.get(reason, '(unknown code)')
        self._log(
            ERROR,
            'Secsh channel %d open FAILED: %s: %s' % (
                chanid, reason_str, reason_text)
        )
        self.lock.acquire()
        try:
            self.saved_exception = ChannelException(reason, reason_text)
            if chanid in self.channel_events:
                self._channels.delete(chanid)
                if chanid in self.channel_events:
                    self.channel_events[chanid].set()
                    del self.channel_events[chanid]
        finally:
            self.lock.release()
        return

    def _parse_channel_open(self, m):
        kind = m.get_text()
        chanid = m.get_int()
        initial_window_size = m.get_int()
        max_packet_size = m.get_int()
        reject = False
        if (
            kind == 'auth-agent@openssh.com' and
            self._forward_agent_handler is not None
        ):
            self._log(DEBUG, 'Incoming forward agent connection')
            self.lock.acquire()
            try:
                my_chanid = self._next_channel()
            finally:
                self.lock.release()
        elif (kind == 'x11') and (self._x11_handler is not None):
            origin_addr = m.get_text()
            origin_port = m.get_int()
            self._log(
                DEBUG,
                'Incoming x11 connection from %s:%d' % (
                    origin_addr, origin_port)
            )
            self.lock.acquire()
            try:
                my_chanid = self._next_channel()
            finally:
                self.lock.release()
        elif (kind == 'forwarded-tcpip') and (self._tcp_handler is not None):
            server_addr = m.get_text()
            server_port = m.get_int()
            origin_addr = m.get_text()
            origin_port = m.get_int()
            self._log(
                DEBUG,
                'Incoming tcp forwarded connection from %s:%d' % (
                    origin_addr, origin_port)
            )
            self.lock.acquire()
            try:
                my_chanid = self._next_channel()
            finally:
                self.lock.release()
        elif not self.server_mode:
            self._log(
                DEBUG,
                'Rejecting "%s" channel request from server.' % kind)
            reject = True
            reason = OPEN_FAILED_ADMINISTRATIVELY_PROHIBITED
        else:
            self.lock.acquire()
            try:
                my_chanid = self._next_channel()
            finally:
                self.lock.release()
            if kind == 'direct-tcpip':
                # handle direct-tcpip requests coming from the client
                dest_addr = m.get_text()
                dest_port = m.get_int()
                origin_addr = m.get_text()
                origin_port = m.get_int()
                reason = self.server_object.check_channel_direct_tcpip_request(
                    my_chanid,
                    (origin_addr, origin_port),
                    (dest_addr, dest_port)
                )
            else:
                reason = self.server_object.check_channel_request(
                    kind, my_chanid)
            if reason != OPEN_SUCCEEDED:
                self._log(
                    DEBUG,
                    'Rejecting "%s" channel request from client.' % kind)
                reject = True
        if reject:
            msg = Message()
            msg.add_byte(cMSG_CHANNEL_OPEN_FAILURE)
            msg.add_int(chanid)
            msg.add_int(reason)
            msg.add_string('')
            msg.add_string('en')
            self._send_message(msg)
            return

        chan = Channel(my_chanid)
        self.lock.acquire()
        try:
            self._channels.put(my_chanid, chan)
            self.channels_seen[my_chanid] = True
            chan._set_transport(self)
            chan._set_window(
                self.default_window_size, self.default_max_packet_size)
            chan._set_remote_channel(
                chanid, initial_window_size, max_packet_size)
        finally:
            self.lock.release()
        m = Message()
        m.add_byte(cMSG_CHANNEL_OPEN_SUCCESS)
        m.add_int(chanid)
        m.add_int(my_chanid)
        m.add_int(self.default_window_size)
        m.add_int(self.default_max_packet_size)
        self._send_message(m)
        self._log(DEBUG, 'Secsh channel %d (%s) opened.', my_chanid, kind)
        if kind == 'auth-agent@openssh.com':
            self._forward_agent_handler(chan)
        elif kind == 'x11':
            self._x11_handler(chan, (origin_addr, origin_port))
        elif kind == 'forwarded-tcpip':
            chan.origin_addr = (origin_addr, origin_port)
            self._tcp_handler(
                chan,
                (origin_addr, origin_port),
                (server_addr, server_port)
            )
        else:
            self._queue_incoming_channel(chan)

    def _parse_debug(self, m):
        m.get_boolean()  # always_display
        msg = m.get_string()
        m.get_string()  # language
        self._log(DEBUG, 'Debug msg: {0}'.format(util.safe_string(msg)))

    def _get_subsystem_handler(self, name):
        try:
            self.lock.acquire()
            if name not in self.subsystem_table:
                return None, [], {}
            return self.subsystem_table[name]
        finally:
            self.lock.release()

    _handler_table = {
        MSG_NEWKEYS: _parse_newkeys,
        MSG_GLOBAL_REQUEST: _parse_global_request,
        MSG_REQUEST_SUCCESS: _parse_request_success,
        MSG_REQUEST_FAILURE: _parse_request_failure,
        MSG_CHANNEL_OPEN_SUCCESS: _parse_channel_open_success,
        MSG_CHANNEL_OPEN_FAILURE: _parse_channel_open_failure,
        MSG_CHANNEL_OPEN: _parse_channel_open,
        MSG_KEXINIT: _negotiate_keys,
    }

    _channel_handler_table = {
        MSG_CHANNEL_SUCCESS: Channel._request_success,
        MSG_CHANNEL_FAILURE: Channel._request_failed,
        MSG_CHANNEL_DATA: Channel._feed,
        MSG_CHANNEL_EXTENDED_DATA: Channel._feed_extended,
        MSG_CHANNEL_WINDOW_ADJUST: Channel._window_adjust,
        MSG_CHANNEL_REQUEST: Channel._handle_request,
        MSG_CHANNEL_EOF: Channel._handle_eof,
        MSG_CHANNEL_CLOSE: Channel._handle_close,
    }


class SecurityOptions (object):
    """
    Simple object containing the security preferences of an ssh transport.
    These are tuples of acceptable ciphers, digests, key types, and key
    exchange algorithms, listed in order of preference.

    Changing the contents and/or order of these fields affects the underlying
    `.Transport` (but only if you change them before starting the session).
    If you try to add an algorithm that paramiko doesn't recognize,
    ``ValueError`` will be raised.  If you try to assign something besides a
    tuple to one of the fields, ``TypeError`` will be raised.
    """
    __slots__ = '_transport'

    def __init__(self, transport):
        self._transport = transport

    def __repr__(self):
        """
        Returns a string representation of this object, for debugging.
        """
        return '<paramiko.SecurityOptions for %s>' % repr(self._transport)

    def _set(self, name, orig, x):
        if type(x) is list:
            x = tuple(x)
        if type(x) is not tuple:
            raise TypeError('expected tuple or list')
        possible = list(getattr(self._transport, orig).keys())
        forbidden = [n for n in x if n not in possible]
        if len(forbidden) > 0:
            raise ValueError('unknown cipher')
        setattr(self._transport, name, x)

    @property
    def ciphers(self):
        """Symmetric encryption ciphers"""
        return self._transport._preferred_ciphers

    @ciphers.setter
    def ciphers(self, x):
        self._set('_preferred_ciphers', '_cipher_info', x)

    @property
    def digests(self):
        """Digest (one-way hash) algorithms"""
        return self._transport._preferred_macs

    @digests.setter
    def digests(self, x):
        self._set('_preferred_macs', '_mac_info', x)

    @property
    def key_types(self):
        """Public-key algorithms"""
        return self._transport._preferred_keys

    @key_types.setter
    def key_types(self, x):
        self._set('_preferred_keys', '_key_info', x)

    @property
    def kex(self):
        """Key exchange algorithms"""
        return self._transport._preferred_kex

    @kex.setter
    def kex(self, x):
        self._set('_preferred_kex', '_kex_info', x)

    @property
    def compression(self):
        """Compression algorithms"""
        return self._transport._preferred_compression

    @compression.setter
    def compression(self, x):
        self._set('_preferred_compression', '_compression_info', x)


class ChannelMap (object):
    def __init__(self):
        # (id -> Channel)
        self._map = weakref.WeakValueDictionary()
        self._lock = threading.Lock()

    def put(self, chanid, chan):
        self._lock.acquire()
        try:
            self._map[chanid] = chan
        finally:
            self._lock.release()

    def get(self, chanid):
        self._lock.acquire()
        try:
            return self._map.get(chanid, None)
        finally:
            self._lock.release()

    def delete(self, chanid):
        self._lock.acquire()
        try:
            try:
                del self._map[chanid]
            except KeyError:
                pass
        finally:
            self._lock.release()

    def values(self):
        self._lock.acquire()
        try:
            return list(self._map.values())
        finally:
            self._lock.release()

    def __len__(self):
        self._lock.acquire()
        try:
            return len(self._map)
        finally:
            self._lock.release()<|MERGE_RESOLUTION|>--- conflicted
+++ resolved
@@ -199,24 +199,7 @@
         'hmac-md5-96': {'class': md5, 'size': 12},
     }
 
-<<<<<<< HEAD
     _key_info = KEY_CLASSES
-=======
-    _key_info = {
-        'ssh-rsa': RSAKey,
-        'ssh-rsa-cert-v01@openssh.com': RSAKey,
-        'ssh-dss': DSSKey,
-        'ssh-dss-cert-v01@openssh.com': DSSKey,
-        'ecdsa-sha2-nistp256': ECDSAKey,
-        'ecdsa-sha2-nistp256-cert-v01@openssh.com': ECDSAKey,
-        'ecdsa-sha2-nistp384': ECDSAKey,
-        'ecdsa-sha2-nistp384-cert-v01@openssh.com': ECDSAKey,
-        'ecdsa-sha2-nistp521': ECDSAKey,
-        'ecdsa-sha2-nistp521-cert-v01@openssh.com': ECDSAKey,
-        'ssh-ed25519': Ed25519Key,
-        'ssh-ed25519-cert-v01@openssh.com': Ed25519Key,
-    }
->>>>>>> 2098abc1
 
     _kex_info = {
         'diffie-hellman-group1-sha1': KexGroup1,
