# Copyright (C) 2003-2007  Robey Pointer <robeypointer@gmail.com>
#
# This file is part of paramiko.
#
# Paramiko is free software; you can redistribute it and/or modify it under the
# terms of the GNU Lesser General Public License as published by the Free
# Software Foundation; either version 2.1 of the License, or (at your option)
# any later version.
#
# Paramiko is distributed in the hope that it will be useful, but WITHOUT ANY
# WARRANTY; without even the implied warranty of MERCHANTABILITY or FITNESS FOR
# A PARTICULAR PURPOSE.  See the GNU Lesser General Public License for more
# details.
#
# You should have received a copy of the GNU Lesser General Public License
# along with Paramiko; if not, write to the Free Software Foundation, Inc.,
# 59 Temple Place, Suite 330, Boston, MA  02111-1307  USA.

"""
Core protocol implementation
"""

import os
import socket
import sys
import threading
import time
import weakref
from hashlib import md5, sha1, sha256, sha512

from cryptography.hazmat.backends import default_backend
from cryptography.hazmat.primitives.ciphers import algorithms, Cipher, modes

import paramiko
from paramiko import util
from paramiko.auth_handler import AuthHandler
from paramiko.ssh_gss import GSSAuth
from paramiko.channel import Channel
from paramiko.common import xffffffff, cMSG_CHANNEL_OPEN, cMSG_IGNORE, \
    cMSG_GLOBAL_REQUEST, DEBUG, MSG_KEXINIT, MSG_IGNORE, MSG_DISCONNECT, \
    MSG_DEBUG, ERROR, WARNING, cMSG_UNIMPLEMENTED, INFO, cMSG_KEXINIT, \
    cMSG_NEWKEYS, MSG_NEWKEYS, cMSG_REQUEST_SUCCESS, cMSG_REQUEST_FAILURE, \
    CONNECTION_FAILED_CODE, OPEN_FAILED_ADMINISTRATIVELY_PROHIBITED, \
    OPEN_SUCCEEDED, cMSG_CHANNEL_OPEN_FAILURE, cMSG_CHANNEL_OPEN_SUCCESS, \
    MSG_GLOBAL_REQUEST, MSG_REQUEST_SUCCESS, MSG_REQUEST_FAILURE, \
    MSG_CHANNEL_OPEN_SUCCESS, MSG_CHANNEL_OPEN_FAILURE, MSG_CHANNEL_OPEN, \
    MSG_CHANNEL_SUCCESS, MSG_CHANNEL_FAILURE, MSG_CHANNEL_DATA, \
    MSG_CHANNEL_EXTENDED_DATA, MSG_CHANNEL_WINDOW_ADJUST, MSG_CHANNEL_REQUEST, \
    MSG_CHANNEL_EOF, MSG_CHANNEL_CLOSE, MIN_WINDOW_SIZE, MIN_PACKET_SIZE, \
    MAX_WINDOW_SIZE, DEFAULT_WINDOW_SIZE, DEFAULT_MAX_PACKET_SIZE
from paramiko.compress import ZlibCompressor, ZlibDecompressor
from paramiko.dsskey import DSSKey
from paramiko.kex_gex import KexGex, KexGexSHA256
from paramiko.kex_group1 import KexGroup1
from paramiko.kex_group14 import KexGroup14
from paramiko.kex_gss import KexGSSGex, KexGSSGroup1, KexGSSGroup14, NullHostKey
from paramiko.message import Message
from paramiko.packet import Packetizer, NeedRekeyException
from paramiko.primes import ModulusPack
from paramiko.py3compat import string_types, long, byte_ord, b
from paramiko.rsakey import RSAKey
from paramiko.ecdsakey import ECDSAKey
from paramiko.server import ServerInterface
from paramiko.sftp_client import SFTPClient
from paramiko.ssh_exception import (SSHException, BadAuthenticationType,
                                    ChannelException, ProxyCommandFailure)
from paramiko.util import retry_on_signal, ClosingContextManager, clamp_value



# for thread cleanup
_active_threads = []

def _join_lingering_threads():
    for thr in _active_threads:
        thr.stop_thread()

import atexit
atexit.register(_join_lingering_threads)


class Transport (threading.Thread, ClosingContextManager):
    """
    An SSH Transport attaches to a stream (usually a socket), negotiates an
    encrypted session, authenticates, and then creates stream tunnels, called
    `channels <.Channel>`, across the session.  Multiple channels can be
    multiplexed across a single session (and often are, in the case of port
    forwardings).

    Instances of this class may be used as context managers.
    """
    _ENCRYPT = object()
    _DECRYPT = object()

    _PROTO_ID = '2.0'
    _CLIENT_ID = 'paramiko_%s' % paramiko.__version__

    # These tuples of algorithm identifiers are in preference order; do not
    # reorder without reason!
    _preferred_ciphers = (
        'aes128-ctr',
        'aes192-ctr',
        'aes256-ctr',
        'aes128-cbc',
        'blowfish-cbc',
        'aes192-cbc',
        'aes256-cbc',
        '3des-cbc',
        'arcfour128',
        'arcfour256',
    )
    _preferred_macs = (
        'hmac-sha2-256',
        'hmac-sha2-512',
        'hmac-md5',
        'hmac-sha1-96',
        'hmac-md5-96',
        'hmac-sha1',
    )
    _preferred_keys = (
        'ssh-rsa',
        'ssh-dss',
        'ecdsa-sha2-nistp256',
    )
    _preferred_kex =  (
        'diffie-hellman-group1-sha1',
        'diffie-hellman-group14-sha1',
        'diffie-hellman-group-exchange-sha1',
        'diffie-hellman-group-exchange-sha256',
    )
    _preferred_compression = ('none',)

    _cipher_info = {
        'aes128-ctr': {
<<<<<<< HEAD
            'class': algorithms.AES,
            'mode': modes.CTR,
            'block-size': 16,
            'key-size': 16
        },
        'aes256-ctr': {
            'class': algorithms.AES,
            'mode': modes.CTR,
=======
            'class': AES,
            'mode': AES.MODE_CTR,
            'block-size': 16,
            'key-size': 16
        },
        'aes192-ctr': {
            'class': AES,
            'mode': AES.MODE_CTR,
            'block-size': 16,
            'key-size': 24
        },
        'aes256-ctr': {
            'class': AES,
            'mode': AES.MODE_CTR,
>>>>>>> 4565fb51
            'block-size': 16,
            'key-size': 32
        },
        'blowfish-cbc': {
<<<<<<< HEAD
            'class': algorithms.Blowfish,
            'mode': modes.CBC,
=======
            'class': Blowfish,
            'mode': Blowfish.MODE_CBC,
>>>>>>> 4565fb51
            'block-size': 8,
            'key-size': 16
        },
        'aes128-cbc': {
<<<<<<< HEAD
            'class': algorithms.AES,
            'mode': modes.CBC,
            'block-size': 16,
            'key-size': 16
        },
        'aes256-cbc': {
            'class': algorithms.AES,
            'mode': modes.CBC,
=======
            'class': AES,
            'mode': AES.MODE_CBC,
            'block-size': 16,
            'key-size': 16
        },
        'aes192-cbc': {
            'class': AES,
            'mode': AES.MODE_CBC,
            'block-size': 16,
            'key-size': 24
        },
        'aes256-cbc': {
            'class': AES,
            'mode': AES.MODE_CBC,
>>>>>>> 4565fb51
            'block-size': 16,
            'key-size': 32
        },
        '3des-cbc': {
<<<<<<< HEAD
            'class': algorithms.TripleDES,
            'mode': modes.CBC,
=======
            'class': DES3,
            'mode': DES3.MODE_CBC,
>>>>>>> 4565fb51
            'block-size': 8,
            'key-size': 24
        },
        'arcfour128': {
<<<<<<< HEAD
            'class': algorithms.ARC4,
            'mode': None,
            'block size': 8,
            'key-size': 16
        },
        'arcfour256': {
            'class': algorithms.ARC4,
            'mode': None,
            'block size': 8,
=======
            'class': ARC4,
            'mode': None,
            'block-size': 8,
            'key-size': 16
        },
        'arcfour256': {
            'class': ARC4,
            'mode': None,
            'block-size': 8,
>>>>>>> 4565fb51
            'key-size': 32
        },
    }


    _mac_info = {
        'hmac-sha1': {'class': sha1, 'size': 20},
        'hmac-sha1-96': {'class': sha1, 'size': 12},
        'hmac-sha2-256': {'class': sha256, 'size': 32},
        'hmac-sha2-512': {'class': sha512, 'size': 64},
        'hmac-md5': {'class': md5, 'size': 16},
        'hmac-md5-96': {'class': md5, 'size': 12},
    }

    _key_info = {
        'ssh-rsa': RSAKey,
        'ssh-dss': DSSKey,
        'ecdsa-sha2-nistp256': ECDSAKey,
    }

    _kex_info = {
        'diffie-hellman-group1-sha1': KexGroup1,
        'diffie-hellman-group14-sha1': KexGroup14,
        'diffie-hellman-group-exchange-sha1': KexGex,
        'diffie-hellman-group-exchange-sha256': KexGexSHA256,
        'gss-group1-sha1-toWM5Slw5Ew8Mqkay+al2g==': KexGSSGroup1,
        'gss-group14-sha1-toWM5Slw5Ew8Mqkay+al2g==': KexGSSGroup14,
        'gss-gex-sha1-toWM5Slw5Ew8Mqkay+al2g==': KexGSSGex
    }

    _compression_info = {
        # zlib@openssh.com is just zlib, but only turned on after a successful
        # authentication.  openssh servers may only offer this type because
        # they've had troubles with security holes in zlib in the past.
        'zlib@openssh.com': (ZlibCompressor, ZlibDecompressor),
        'zlib': (ZlibCompressor, ZlibDecompressor),
        'none': (None, None),
    }

    _modulus_pack = None

    def __init__(self,
                 sock,
                 default_window_size=DEFAULT_WINDOW_SIZE,
                 default_max_packet_size=DEFAULT_MAX_PACKET_SIZE,
                 gss_kex=False,
                 gss_deleg_creds=True):
        """
        Create a new SSH session over an existing socket, or socket-like
        object.  This only creates the `.Transport` object; it doesn't begin the
        SSH session yet.  Use `connect` or `start_client` to begin a client
        session, or `start_server` to begin a server session.

        If the object is not actually a socket, it must have the following
        methods:

        - ``send(str)``: Writes from 1 to ``len(str)`` bytes, and returns an
          int representing the number of bytes written.  Returns
          0 or raises ``EOFError`` if the stream has been closed.
        - ``recv(int)``: Reads from 1 to ``int`` bytes and returns them as a
          string.  Returns 0 or raises ``EOFError`` if the stream has been
          closed.
        - ``close()``: Closes the socket.
        - ``settimeout(n)``: Sets a (float) timeout on I/O operations.

        For ease of use, you may also pass in an address (as a tuple) or a host
        string as the ``sock`` argument.  (A host string is a hostname with an
        optional port (separated by ``":"``) which will be converted into a
        tuple of ``(hostname, port)``.)  A socket will be connected to this
        address and used for communication.  Exceptions from the ``socket``
        call may be thrown in this case.

        .. note::
            Modifying the the window and packet sizes might have adverse
            effects on your channels created from this transport. The default
            values are the same as in the OpenSSH code base and have been
            battle tested.

        :param socket sock:
            a socket or socket-like object to create the session over.
        :param int default_window_size:
            sets the default window size on the transport. (defaults to
            2097152)
        :param int default_max_packet_size:
            sets the default max packet size on the transport. (defaults to
            32768)

        .. versionchanged:: 1.15
            Added the ``default_window_size`` and ``default_max_packet_size``
            arguments.
        """
        self.active = False

        if isinstance(sock, string_types):
            # convert "host:port" into (host, port)
            hl = sock.split(':', 1)
            if len(hl) == 1:
                sock = (hl[0], 22)
            else:
                sock = (hl[0], int(hl[1]))
        if type(sock) is tuple:
            # connect to the given (host, port)
            hostname, port = sock
            reason = 'No suitable address family'
            for (family, socktype, proto, canonname, sockaddr) in socket.getaddrinfo(hostname, port, socket.AF_UNSPEC, socket.SOCK_STREAM):
                if socktype == socket.SOCK_STREAM:
                    af = family
                    addr = sockaddr
                    sock = socket.socket(af, socket.SOCK_STREAM)
                    try:
                        retry_on_signal(lambda: sock.connect((hostname, port)))
                    except socket.error as e:
                        reason = str(e)
                    else:
                        break
            else:
                raise SSHException(
                    'Unable to connect to %s: %s' % (hostname, reason))
        # okay, normal socket-ish flow here...
        threading.Thread.__init__(self)
        self.setDaemon(True)
        self.sock = sock
        # Python < 2.3 doesn't have the settimeout method - RogerB
        try:
            # we set the timeout so we can check self.active periodically to
            # see if we should bail.  socket.timeout exception is never
            # propagated.
            self.sock.settimeout(0.1)
        except AttributeError:
            pass

        # negotiated crypto parameters
        self.packetizer = Packetizer(sock)
        self.local_version = 'SSH-' + self._PROTO_ID + '-' + self._CLIENT_ID
        self.remote_version = ''
        self.local_cipher = self.remote_cipher = ''
        self.local_kex_init = self.remote_kex_init = None
        self.local_mac = self.remote_mac = None
        self.local_compression = self.remote_compression = None
        self.session_id = None
        self.host_key_type = None
        self.host_key = None

        # GSS-API / SSPI Key Exchange
        self.use_gss_kex = gss_kex
        # This will be set to True if GSS-API Key Exchange was performed
        self.gss_kex_used = False
        self.kexgss_ctxt = None
        self.gss_host = None
        if self.use_gss_kex:
            self.kexgss_ctxt = GSSAuth("gssapi-keyex", gss_deleg_creds)
            self._preferred_kex = ('gss-gex-sha1-toWM5Slw5Ew8Mqkay+al2g==',
                                   'gss-group14-sha1-toWM5Slw5Ew8Mqkay+al2g==',
                                   'gss-group1-sha1-toWM5Slw5Ew8Mqkay+al2g==',
                                   'diffie-hellman-group-exchange-sha1',
                                   'diffie-hellman-group14-sha1',
                                   'diffie-hellman-group1-sha1')

        # state used during negotiation
        self.kex_engine = None
        self.H = None
        self.K = None

        self.initial_kex_done = False
        self.in_kex = False
        self.authenticated = False
        self._expected_packet = tuple()
        self.lock = threading.Lock()    # synchronization (always higher level than write_lock)

        # tracking open channels
        self._channels = ChannelMap()
        self.channel_events = {}       # (id -> Event)
        self.channels_seen = {}        # (id -> True)
        self._channel_counter = 0
        self.default_max_packet_size = default_max_packet_size
        self.default_window_size = default_window_size
        self._forward_agent_handler = None
        self._x11_handler = None
        self._tcp_handler = None

        self.saved_exception = None
        self.clear_to_send = threading.Event()
        self.clear_to_send_lock = threading.Lock()
        self.clear_to_send_timeout = 30.0
        self.log_name = 'paramiko.transport'
        self.logger = util.get_logger(self.log_name)
        self.packetizer.set_log(self.logger)
        self.auth_handler = None
        self.global_response = None     # response Message from an arbitrary global request
        self.completion_event = None    # user-defined event callbacks
        self.banner_timeout = 15        # how long (seconds) to wait for the SSH banner
        self.handshake_timeout = 15     # how long (seconds) to wait for the handshake to finish after SSH banner sent.


        # server mode:
        self.server_mode = False
        self.server_object = None
        self.server_key_dict = {}
        self.server_accepts = []
        self.server_accept_cv = threading.Condition(self.lock)
        self.subsystem_table = {}

    def __repr__(self):
        """
        Returns a string representation of this object, for debugging.
        """
        out = '<paramiko.Transport at %s' % hex(long(id(self)) & xffffffff)
        if not self.active:
            out += ' (unconnected)'
        else:
            if self.local_cipher != '':
                out += ' (cipher %s, %d bits)' % (self.local_cipher,
                                                  self._cipher_info[self.local_cipher]['key-size'] * 8)
            if self.is_authenticated():
                out += ' (active; %d open channel(s))' % len(self._channels)
            elif self.initial_kex_done:
                out += ' (connected; awaiting auth)'
            else:
                out += ' (connecting)'
        out += '>'
        return out

    def atfork(self):
        """
        Terminate this Transport without closing the session.  On posix
        systems, if a Transport is open during process forking, both parent
        and child will share the underlying socket, but only one process can
        use the connection (without corrupting the session).  Use this method
        to clean up a Transport object without disrupting the other process.

        .. versionadded:: 1.5.3
        """
        self.sock.close()
        self.close()

    def get_security_options(self):
        """
        Return a `.SecurityOptions` object which can be used to tweak the
        encryption algorithms this transport will permit (for encryption,
        digest/hash operations, public keys, and key exchanges) and the order
        of preference for them.
        """
        return SecurityOptions(self)

    def set_gss_host(self, gss_host):
        """
        Setter for C{gss_host} if GSS-API Key Exchange is performed.

        :param str gss_host: The targets name in the kerberos database
                             Default: The name of the host to connect to
        :rtype: Void
        """
        # We need the FQDN to get this working with SSPI
        self.gss_host = socket.getfqdn(gss_host)

    def start_client(self, event=None):
        """
        Negotiate a new SSH2 session as a client.  This is the first step after
        creating a new `.Transport`.  A separate thread is created for protocol
        negotiation.

        If an event is passed in, this method returns immediately.  When
        negotiation is done (successful or not), the given ``Event`` will
        be triggered.  On failure, `is_active` will return ``False``.

        (Since 1.4) If ``event`` is ``None``, this method will not return until
        negotation is done.  On success, the method returns normally.
        Otherwise an SSHException is raised.

        After a successful negotiation, you will usually want to authenticate,
        calling `auth_password <Transport.auth_password>` or
        `auth_publickey <Transport.auth_publickey>`.

        .. note:: `connect` is a simpler method for connecting as a client.

        .. note::
            After calling this method (or `start_server` or `connect`), you
            should no longer directly read from or write to the original socket
            object.

        :param .threading.Event event:
            an event to trigger when negotiation is complete (optional)

        :raises SSHException: if negotiation fails (and no ``event`` was passed
            in)
        """
        self.active = True
        if event is not None:
            # async, return immediately and let the app poll for completion
            self.completion_event = event
            self.start()
            return

        # synchronous, wait for a result
        self.completion_event = event = threading.Event()
        self.start()
        while True:
            event.wait(0.1)
            if not self.active:
                e = self.get_exception()
                if e is not None:
                    raise e
                raise SSHException('Negotiation failed.')
            if event.is_set():
                break

    def start_server(self, event=None, server=None):
        """
        Negotiate a new SSH2 session as a server.  This is the first step after
        creating a new `.Transport` and setting up your server host key(s).  A
        separate thread is created for protocol negotiation.

        If an event is passed in, this method returns immediately.  When
        negotiation is done (successful or not), the given ``Event`` will
        be triggered.  On failure, `is_active` will return ``False``.

        (Since 1.4) If ``event`` is ``None``, this method will not return until
        negotation is done.  On success, the method returns normally.
        Otherwise an SSHException is raised.

        After a successful negotiation, the client will need to authenticate.
        Override the methods `get_allowed_auths
        <.ServerInterface.get_allowed_auths>`, `check_auth_none
        <.ServerInterface.check_auth_none>`, `check_auth_password
        <.ServerInterface.check_auth_password>`, and `check_auth_publickey
        <.ServerInterface.check_auth_publickey>` in the given ``server`` object
        to control the authentication process.

        After a successful authentication, the client should request to open a
        channel.  Override `check_channel_request
        <.ServerInterface.check_channel_request>` in the given ``server``
        object to allow channels to be opened.

        .. note::
            After calling this method (or `start_client` or `connect`), you
            should no longer directly read from or write to the original socket
            object.

        :param .threading.Event event:
            an event to trigger when negotiation is complete.
        :param .ServerInterface server:
            an object used to perform authentication and create `channels
            <.Channel>`

        :raises SSHException: if negotiation fails (and no ``event`` was passed
            in)
        """
        if server is None:
            server = ServerInterface()
        self.server_mode = True
        self.server_object = server
        self.active = True
        if event is not None:
            # async, return immediately and let the app poll for completion
            self.completion_event = event
            self.start()
            return

        # synchronous, wait for a result
        self.completion_event = event = threading.Event()
        self.start()
        while True:
            event.wait(0.1)
            if not self.active:
                e = self.get_exception()
                if e is not None:
                    raise e
                raise SSHException('Negotiation failed.')
            if event.is_set():
                break

    def add_server_key(self, key):
        """
        Add a host key to the list of keys used for server mode.  When behaving
        as a server, the host key is used to sign certain packets during the
        SSH2 negotiation, so that the client can trust that we are who we say
        we are.  Because this is used for signing, the key must contain private
        key info, not just the public half.  Only one key of each type (RSA or
        DSS) is kept.

        :param .PKey key:
            the host key to add, usually an `.RSAKey` or `.DSSKey`.
        """
        self.server_key_dict[key.get_name()] = key

    def get_server_key(self):
        """
        Return the active host key, in server mode.  After negotiating with the
        client, this method will return the negotiated host key.  If only one
        type of host key was set with `add_server_key`, that's the only key
        that will ever be returned.  But in cases where you have set more than
        one type of host key (for example, an RSA key and a DSS key), the key
        type will be negotiated by the client, and this method will return the
        key of the type agreed on.  If the host key has not been negotiated
        yet, ``None`` is returned.  In client mode, the behavior is undefined.

        :return:
            host key (`.PKey`) of the type negotiated by the client, or
            ``None``.
        """
        try:
            return self.server_key_dict[self.host_key_type]
        except KeyError:
            pass
        return None

    @staticmethod
    def load_server_moduli(filename=None):
        """
        (optional)
        Load a file of prime moduli for use in doing group-exchange key
        negotiation in server mode.  It's a rather obscure option and can be
        safely ignored.

        In server mode, the remote client may request "group-exchange" key
        negotiation, which asks the server to send a random prime number that
        fits certain criteria.  These primes are pretty difficult to compute,
        so they can't be generated on demand.  But many systems contain a file
        of suitable primes (usually named something like ``/etc/ssh/moduli``).
        If you call `load_server_moduli` and it returns ``True``, then this
        file of primes has been loaded and we will support "group-exchange" in
        server mode.  Otherwise server mode will just claim that it doesn't
        support that method of key negotiation.

        :param str filename:
            optional path to the moduli file, if you happen to know that it's
            not in a standard location.
        :return:
            True if a moduli file was successfully loaded; False otherwise.

        .. note:: This has no effect when used in client mode.
        """
        Transport._modulus_pack = ModulusPack()
        # places to look for the openssh "moduli" file
        file_list = ['/etc/ssh/moduli', '/usr/local/etc/moduli']
        if filename is not None:
            file_list.insert(0, filename)
        for fn in file_list:
            try:
                Transport._modulus_pack.read_file(fn)
                return True
            except IOError:
                pass
        # none succeeded
        Transport._modulus_pack = None
        return False

    def close(self):
        """
        Close this session, and any open channels that are tied to it.
        """
        if not self.active:
            return
        self.stop_thread()
        for chan in list(self._channels.values()):
            chan._unlink()
        self.sock.close()

    def get_remote_server_key(self):
        """
        Return the host key of the server (in client mode).

        .. note::
            Previously this call returned a tuple of ``(key type, key
            string)``. You can get the same effect by calling `.PKey.get_name`
            for the key type, and ``str(key)`` for the key string.

        :raises SSHException: if no session is currently active.

        :return: public key (`.PKey`) of the remote server
        """
        if (not self.active) or (not self.initial_kex_done):
            raise SSHException('No existing session')
        return self.host_key

    def is_active(self):
        """
        Return true if this session is active (open).

        :return:
            True if the session is still active (open); False if the session is
            closed
        """
        return self.active

    def open_session(self, window_size=None, max_packet_size=None, timeout=None):
        """
        Request a new channel to the server, of type ``"session"``.  This is
        just an alias for calling `open_channel` with an argument of
        ``"session"``.

        .. note:: Modifying the the window and packet sizes might have adverse
            effects on the session created. The default values are the same
            as in the OpenSSH code base and have been battle tested.

        :param int window_size:
            optional window size for this session.
        :param int max_packet_size:
            optional max packet size for this session.

        :return: a new `.Channel`

        :raises SSHException: if the request is rejected or the session ends
            prematurely

        .. versionchanged:: 1.15
            Added the ``window_size`` and ``max_packet_size`` arguments.
        """
        return self.open_channel('session',
                                 window_size=window_size,
                                 max_packet_size=max_packet_size,
                                 timeout=timeout)

    def open_x11_channel(self, src_addr=None):
        """
        Request a new channel to the client, of type ``"x11"``.  This
        is just an alias for ``open_channel('x11', src_addr=src_addr)``.

        :param tuple src_addr:
            the source address (``(str, int)``) of the x11 server (port is the
            x11 port, ie. 6010)
        :return: a new `.Channel`

        :raises SSHException: if the request is rejected or the session ends
            prematurely
        """
        return self.open_channel('x11', src_addr=src_addr)

    def open_forward_agent_channel(self):
        """
        Request a new channel to the client, of type
        ``"auth-agent@openssh.com"``.

        This is just an alias for ``open_channel('auth-agent@openssh.com')``.

        :return: a new `.Channel`

        :raises SSHException:
            if the request is rejected or the session ends prematurely
        """
        return self.open_channel('auth-agent@openssh.com')

    def open_forwarded_tcpip_channel(self, src_addr, dest_addr):
        """
        Request a new channel back to the client, of type ``"forwarded-tcpip"``.
        This is used after a client has requested port forwarding, for sending
        incoming connections back to the client.

        :param src_addr: originator's address
        :param dest_addr: local (server) connected address
        """
        return self.open_channel('forwarded-tcpip', dest_addr, src_addr)

    def open_channel(self,
                     kind,
                     dest_addr=None,
                     src_addr=None,
                     window_size=None,
                     max_packet_size=None,
                     timeout=None):
        """
        Request a new channel to the server. `Channels <.Channel>` are
        socket-like objects used for the actual transfer of data across the
        session. You may only request a channel after negotiating encryption
        (using `connect` or `start_client`) and authenticating.

        .. note:: Modifying the the window and packet sizes might have adverse
            effects on the channel created. The default values are the same
            as in the OpenSSH code base and have been battle tested.

        :param str kind:
            the kind of channel requested (usually ``"session"``,
            ``"forwarded-tcpip"``, ``"direct-tcpip"``, or ``"x11"``)
        :param tuple dest_addr:
            the destination address (address + port tuple) of this port
            forwarding, if ``kind`` is ``"forwarded-tcpip"`` or
            ``"direct-tcpip"`` (ignored for other channel types)
        :param src_addr: the source address of this port forwarding, if
            ``kind`` is ``"forwarded-tcpip"``, ``"direct-tcpip"``, or ``"x11"``
        :param int window_size:
            optional window size for this session.
        :param int max_packet_size:
            optional max packet size for this session.
        :param float timeout:
            optional timeout opening a channel, default 3600s (1h)

        :return: a new `.Channel` on success

        :raises SSHException: if the request is rejected, the session ends
            prematurely or there is a timeout openning a channel

        .. versionchanged:: 1.15
            Added the ``window_size`` and ``max_packet_size`` arguments.
        """
        if not self.active:
            raise SSHException('SSH session not active')
        timeout = 3600 if timeout is None else timeout
        self.lock.acquire()
        try:
            window_size = self._sanitize_window_size(window_size)
            max_packet_size = self._sanitize_packet_size(max_packet_size)
            chanid = self._next_channel()
            m = Message()
            m.add_byte(cMSG_CHANNEL_OPEN)
            m.add_string(kind)
            m.add_int(chanid)
            m.add_int(window_size)
            m.add_int(max_packet_size)
            if (kind == 'forwarded-tcpip') or (kind == 'direct-tcpip'):
                m.add_string(dest_addr[0])
                m.add_int(dest_addr[1])
                m.add_string(src_addr[0])
                m.add_int(src_addr[1])
            elif kind == 'x11':
                m.add_string(src_addr[0])
                m.add_int(src_addr[1])
            chan = Channel(chanid)
            self._channels.put(chanid, chan)
            self.channel_events[chanid] = event = threading.Event()
            self.channels_seen[chanid] = True
            chan._set_transport(self)
            chan._set_window(window_size, max_packet_size)
        finally:
            self.lock.release()
        self._send_user_message(m)
        start_ts = time.time()
        while True:
            event.wait(0.1)
            if not self.active:
                e = self.get_exception()
                if e is None:
                    e = SSHException('Unable to open channel.')
                raise e
            if event.is_set():
                break
            elif start_ts + timeout < time.time():
                raise SSHException('Timeout openning channel.')
        chan = self._channels.get(chanid)
        if chan is not None:
            return chan
        e = self.get_exception()
        if e is None:
            e = SSHException('Unable to open channel.')
        raise e

    def request_port_forward(self, address, port, handler=None):
        """
        Ask the server to forward TCP connections from a listening port on
        the server, across this SSH session.

        If a handler is given, that handler is called from a different thread
        whenever a forwarded connection arrives.  The handler parameters are::

            handler(channel, (origin_addr, origin_port), (server_addr, server_port))

        where ``server_addr`` and ``server_port`` are the address and port that
        the server was listening on.

        If no handler is set, the default behavior is to send new incoming
        forwarded connections into the accept queue, to be picked up via
        `accept`.

        :param str address: the address to bind when forwarding
        :param int port:
            the port to forward, or 0 to ask the server to allocate any port
        :param callable handler:
            optional handler for incoming forwarded connections, of the form
            ``func(Channel, (str, int), (str, int))``.

        :return: the port number (`int`) allocated by the server

        :raises SSHException: if the server refused the TCP forward request
        """
        if not self.active:
            raise SSHException('SSH session not active')
        port = int(port)
        response = self.global_request('tcpip-forward', (address, port), wait=True)
        if response is None:
            raise SSHException('TCP forwarding request denied')
        if port == 0:
            port = response.get_int()
        if handler is None:
            def default_handler(channel, src_addr, dest_addr_port):
                #src_addr, src_port = src_addr_port
                #dest_addr, dest_port = dest_addr_port
                self._queue_incoming_channel(channel)
            handler = default_handler
        self._tcp_handler = handler
        return port

    def cancel_port_forward(self, address, port):
        """
        Ask the server to cancel a previous port-forwarding request.  No more
        connections to the given address & port will be forwarded across this
        ssh connection.

        :param str address: the address to stop forwarding
        :param int port: the port to stop forwarding
        """
        if not self.active:
            return
        self._tcp_handler = None
        self.global_request('cancel-tcpip-forward', (address, port), wait=True)

    def open_sftp_client(self):
        """
        Create an SFTP client channel from an open transport.  On success, an
        SFTP session will be opened with the remote host, and a new
        `.SFTPClient` object will be returned.

        :return:
            a new `.SFTPClient` referring to an sftp session (channel) across
            this transport
        """
        return SFTPClient.from_transport(self)

    def send_ignore(self, byte_count=None):
        """
        Send a junk packet across the encrypted link.  This is sometimes used
        to add "noise" to a connection to confuse would-be attackers.  It can
        also be used as a keep-alive for long lived connections traversing
        firewalls.

        :param int byte_count:
            the number of random bytes to send in the payload of the ignored
            packet -- defaults to a random number from 10 to 41.
        """
        m = Message()
        m.add_byte(cMSG_IGNORE)
        if byte_count is None:
            byte_count = (byte_ord(os.urandom(1)) % 32) + 10
        m.add_bytes(os.urandom(byte_count))
        self._send_user_message(m)

    def renegotiate_keys(self):
        """
        Force this session to switch to new keys.  Normally this is done
        automatically after the session hits a certain number of packets or
        bytes sent or received, but this method gives you the option of forcing
        new keys whenever you want.  Negotiating new keys causes a pause in
        traffic both ways as the two sides swap keys and do computations.  This
        method returns when the session has switched to new keys.

        :raises SSHException: if the key renegotiation failed (which causes the
            session to end)
        """
        self.completion_event = threading.Event()
        self._send_kex_init()
        while True:
            self.completion_event.wait(0.1)
            if not self.active:
                e = self.get_exception()
                if e is not None:
                    raise e
                raise SSHException('Negotiation failed.')
            if self.completion_event.is_set():
                break
        return

    def set_keepalive(self, interval):
        """
        Turn on/off keepalive packets (default is off).  If this is set, after
        ``interval`` seconds without sending any data over the connection, a
        "keepalive" packet will be sent (and ignored by the remote host).  This
        can be useful to keep connections alive over a NAT, for example.

        :param int interval:
            seconds to wait before sending a keepalive packet (or
            0 to disable keepalives).
        """
        self.packetizer.set_keepalive(interval,
                                      lambda x=weakref.proxy(self): x.global_request('keepalive@lag.net', wait=False))

    def global_request(self, kind, data=None, wait=True):
        """
        Make a global request to the remote host.  These are normally
        extensions to the SSH2 protocol.

        :param str kind: name of the request.
        :param tuple data:
            an optional tuple containing additional data to attach to the
            request.
        :param bool wait:
            ``True`` if this method should not return until a response is
            received; ``False`` otherwise.
        :return:
            a `.Message` containing possible additional data if the request was
            successful (or an empty `.Message` if ``wait`` was ``False``);
            ``None`` if the request was denied.
        """
        if wait:
            self.completion_event = threading.Event()
        m = Message()
        m.add_byte(cMSG_GLOBAL_REQUEST)
        m.add_string(kind)
        m.add_boolean(wait)
        if data is not None:
            m.add(*data)
        self._log(DEBUG, 'Sending global request "%s"' % kind)
        self._send_user_message(m)
        if not wait:
            return None
        while True:
            self.completion_event.wait(0.1)
            if not self.active:
                return None
            if self.completion_event.is_set():
                break
        return self.global_response

    def accept(self, timeout=None):
        """
        Return the next channel opened by the client over this transport, in
        server mode.  If no channel is opened before the given timeout, ``None``
        is returned.

        :param int timeout:
            seconds to wait for a channel, or ``None`` to wait forever
        :return: a new `.Channel` opened by the client
        """
        self.lock.acquire()
        try:
            if len(self.server_accepts) > 0:
                chan = self.server_accepts.pop(0)
            else:
                self.server_accept_cv.wait(timeout)
                if len(self.server_accepts) > 0:
                    chan = self.server_accepts.pop(0)
                else:
                    # timeout
                    chan = None
        finally:
            self.lock.release()
        return chan

    def connect(self, hostkey=None, username='', password=None, pkey=None,
                gss_host=None, gss_auth=False, gss_kex=False, gss_deleg_creds=True):
        """
        Negotiate an SSH2 session, and optionally verify the server's host key
        and authenticate using a password or private key.  This is a shortcut
        for `start_client`, `get_remote_server_key`, and
        `Transport.auth_password` or `Transport.auth_publickey`.  Use those
        methods if you want more control.

        You can use this method immediately after creating a Transport to
        negotiate encryption with a server.  If it fails, an exception will be
        thrown.  On success, the method will return cleanly, and an encrypted
        session exists.  You may immediately call `open_channel` or
        `open_session` to get a `.Channel` object, which is used for data
        transfer.

        .. note::
            If you fail to supply a password or private key, this method may
            succeed, but a subsequent `open_channel` or `open_session` call may
            fail because you haven't authenticated yet.

        :param .PKey hostkey:
            the host key expected from the server, or ``None`` if you don't
            want to do host key verification.
        :param str username: the username to authenticate as.
        :param str password:
            a password to use for authentication, if you want to use password
            authentication; otherwise ``None``.
        :param .PKey pkey:
            a private key to use for authentication, if you want to use private
            key authentication; otherwise ``None``.
        :param str gss_host:
            The target's name in the kerberos database. Default: hostname
        :param bool gss_auth:
            ``True`` if you want to use GSS-API authentication.
        :param bool gss_kex:
            Perform GSS-API Key Exchange and user authentication.
        :param bool gss_deleg_creds:
            Whether to delegate GSS-API client credentials.

        :raises SSHException: if the SSH2 negotiation fails, the host key
            supplied by the server is incorrect, or authentication fails.
        """
        if hostkey is not None:
            self._preferred_keys = [hostkey.get_name()]

        self.start_client()

        # check host key if we were given one
        # If GSS-API Key Exchange was performed, we are not required to check
        # the host key.
        if (hostkey is not None) and not gss_kex:
            key = self.get_remote_server_key()
            if (key.get_name() != hostkey.get_name()) or (key.asbytes() != hostkey.asbytes()):
                self._log(DEBUG, 'Bad host key from server')
                self._log(DEBUG, 'Expected: %s: %s' % (hostkey.get_name(), repr(hostkey.asbytes())))
                self._log(DEBUG, 'Got     : %s: %s' % (key.get_name(), repr(key.asbytes())))
                raise SSHException('Bad host key from server')
            self._log(DEBUG, 'Host key verified (%s)' % hostkey.get_name())

        if (pkey is not None) or (password is not None) or gss_auth or gss_kex:
            if gss_auth:
                self._log(DEBUG, 'Attempting GSS-API auth... (gssapi-with-mic)')
                self.auth_gssapi_with_mic(username, gss_host, gss_deleg_creds)
            elif gss_kex:
                self._log(DEBUG, 'Attempting GSS-API auth... (gssapi-keyex)')
                self.auth_gssapi_keyex(username)
            elif pkey is not None:
                self._log(DEBUG, 'Attempting public-key auth...')
                self.auth_publickey(username, pkey)
            else:
                self._log(DEBUG, 'Attempting password auth...')
                self.auth_password(username, password)

        return

    def get_exception(self):
        """
        Return any exception that happened during the last server request.
        This can be used to fetch more specific error information after using
        calls like `start_client`.  The exception (if any) is cleared after
        this call.

        :return:
            an exception, or ``None`` if there is no stored exception.

        .. versionadded:: 1.1
        """
        self.lock.acquire()
        try:
            e = self.saved_exception
            self.saved_exception = None
            return e
        finally:
            self.lock.release()

    def set_subsystem_handler(self, name, handler, *larg, **kwarg):
        """
        Set the handler class for a subsystem in server mode.  If a request
        for this subsystem is made on an open ssh channel later, this handler
        will be constructed and called -- see `.SubsystemHandler` for more
        detailed documentation.

        Any extra parameters (including keyword arguments) are saved and
        passed to the `.SubsystemHandler` constructor later.

        :param str name: name of the subsystem.
        :param class handler:
            subclass of `.SubsystemHandler` that handles this subsystem.
        """
        try:
            self.lock.acquire()
            self.subsystem_table[name] = (handler, larg, kwarg)
        finally:
            self.lock.release()

    def is_authenticated(self):
        """
        Return true if this session is active and authenticated.

        :return:
            True if the session is still open and has been authenticated
            successfully; False if authentication failed and/or the session is
            closed.
        """
        return self.active and (self.auth_handler is not None) and self.auth_handler.is_authenticated()

    def get_username(self):
        """
        Return the username this connection is authenticated for.  If the
        session is not authenticated (or authentication failed), this method
        returns ``None``.

        :return: username that was authenticated (a `str`), or ``None``.
        """
        if not self.active or (self.auth_handler is None):
            return None
        return self.auth_handler.get_username()

    def get_banner(self):
        """
        Return the banner supplied by the server upon connect. If no banner is
        supplied, this method returns ``None``.

        :returns: server supplied banner (`str`), or ``None``.

        .. versionadded:: 1.13
        """
        if not self.active or (self.auth_handler is None):
            return None
        return self.auth_handler.banner

    def auth_none(self, username):
        """
        Try to authenticate to the server using no authentication at all.
        This will almost always fail.  It may be useful for determining the
        list of authentication types supported by the server, by catching the
        `.BadAuthenticationType` exception raised.

        :param str username: the username to authenticate as
        :return:
            `list` of auth types permissible for the next stage of
            authentication (normally empty)

        :raises BadAuthenticationType: if "none" authentication isn't allowed
            by the server for this user
        :raises SSHException: if the authentication failed due to a network
            error

        .. versionadded:: 1.5
        """
        if (not self.active) or (not self.initial_kex_done):
            raise SSHException('No existing session')
        my_event = threading.Event()
        self.auth_handler = AuthHandler(self)
        self.auth_handler.auth_none(username, my_event)
        return self.auth_handler.wait_for_response(my_event)

    def auth_password(self, username, password, event=None, fallback=True):
        """
        Authenticate to the server using a password.  The username and password
        are sent over an encrypted link.

        If an ``event`` is passed in, this method will return immediately, and
        the event will be triggered once authentication succeeds or fails.  On
        success, `is_authenticated` will return ``True``.  On failure, you may
        use `get_exception` to get more detailed error information.

        Since 1.1, if no event is passed, this method will block until the
        authentication succeeds or fails.  On failure, an exception is raised.
        Otherwise, the method simply returns.

        Since 1.5, if no event is passed and ``fallback`` is ``True`` (the
        default), if the server doesn't support plain password authentication
        but does support so-called "keyboard-interactive" mode, an attempt
        will be made to authenticate using this interactive mode.  If it fails,
        the normal exception will be thrown as if the attempt had never been
        made.  This is useful for some recent Gentoo and Debian distributions,
        which turn off plain password authentication in a misguided belief
        that interactive authentication is "more secure".  (It's not.)

        If the server requires multi-step authentication (which is very rare),
        this method will return a list of auth types permissible for the next
        step.  Otherwise, in the normal case, an empty list is returned.

        :param str username: the username to authenticate as
        :param basestring password: the password to authenticate with
        :param .threading.Event event:
            an event to trigger when the authentication attempt is complete
            (whether it was successful or not)
        :param bool fallback:
            ``True`` if an attempt at an automated "interactive" password auth
            should be made if the server doesn't support normal password auth
        :return:
            `list` of auth types permissible for the next stage of
            authentication (normally empty)

        :raises BadAuthenticationType: if password authentication isn't
            allowed by the server for this user (and no event was passed in)
        :raises AuthenticationException: if the authentication failed (and no
            event was passed in)
        :raises SSHException: if there was a network error
        """
        if (not self.active) or (not self.initial_kex_done):
            # we should never try to send the password unless we're on a secure link
            raise SSHException('No existing session')
        if event is None:
            my_event = threading.Event()
        else:
            my_event = event
        self.auth_handler = AuthHandler(self)
        self.auth_handler.auth_password(username, password, my_event)
        if event is not None:
            # caller wants to wait for event themselves
            return []
        try:
            return self.auth_handler.wait_for_response(my_event)
        except BadAuthenticationType as e:
            # if password auth isn't allowed, but keyboard-interactive *is*, try to fudge it
            if not fallback or ('keyboard-interactive' not in e.allowed_types):
                raise
            try:
                def handler(title, instructions, fields):
                    if len(fields) > 1:
                        raise SSHException('Fallback authentication failed.')
                    if len(fields) == 0:
                        # for some reason, at least on os x, a 2nd request will
                        # be made with zero fields requested.  maybe it's just
                        # to try to fake out automated scripting of the exact
                        # type we're doing here.  *shrug* :)
                        return []
                    return [password]
                return self.auth_interactive(username, handler)
            except SSHException:
                # attempt failed; just raise the original exception
                raise e

    def auth_publickey(self, username, key, event=None):
        """
        Authenticate to the server using a private key.  The key is used to
        sign data from the server, so it must include the private part.

        If an ``event`` is passed in, this method will return immediately, and
        the event will be triggered once authentication succeeds or fails.  On
        success, `is_authenticated` will return ``True``.  On failure, you may
        use `get_exception` to get more detailed error information.

        Since 1.1, if no event is passed, this method will block until the
        authentication succeeds or fails.  On failure, an exception is raised.
        Otherwise, the method simply returns.

        If the server requires multi-step authentication (which is very rare),
        this method will return a list of auth types permissible for the next
        step.  Otherwise, in the normal case, an empty list is returned.

        :param str username: the username to authenticate as
        :param .PKey key: the private key to authenticate with
        :param .threading.Event event:
            an event to trigger when the authentication attempt is complete
            (whether it was successful or not)
        :return:
            `list` of auth types permissible for the next stage of
            authentication (normally empty)

        :raises BadAuthenticationType: if public-key authentication isn't
            allowed by the server for this user (and no event was passed in)
        :raises AuthenticationException: if the authentication failed (and no
            event was passed in)
        :raises SSHException: if there was a network error
        """
        if (not self.active) or (not self.initial_kex_done):
            # we should never try to authenticate unless we're on a secure link
            raise SSHException('No existing session')
        if event is None:
            my_event = threading.Event()
        else:
            my_event = event
        self.auth_handler = AuthHandler(self)
        self.auth_handler.auth_publickey(username, key, my_event)
        if event is not None:
            # caller wants to wait for event themselves
            return []
        return self.auth_handler.wait_for_response(my_event)

    def auth_interactive(self, username, handler, submethods=''):
        """
        Authenticate to the server interactively.  A handler is used to answer
        arbitrary questions from the server.  On many servers, this is just a
        dumb wrapper around PAM.

        This method will block until the authentication succeeds or fails,
        peroidically calling the handler asynchronously to get answers to
        authentication questions.  The handler may be called more than once
        if the server continues to ask questions.

        The handler is expected to be a callable that will handle calls of the
        form: ``handler(title, instructions, prompt_list)``.  The ``title`` is
        meant to be a dialog-window title, and the ``instructions`` are user
        instructions (both are strings).  ``prompt_list`` will be a list of
        prompts, each prompt being a tuple of ``(str, bool)``.  The string is
        the prompt and the boolean indicates whether the user text should be
        echoed.

        A sample call would thus be:
        ``handler('title', 'instructions', [('Password:', False)])``.

        The handler should return a list or tuple of answers to the server's
        questions.

        If the server requires multi-step authentication (which is very rare),
        this method will return a list of auth types permissible for the next
        step.  Otherwise, in the normal case, an empty list is returned.

        :param str username: the username to authenticate as
        :param callable handler: a handler for responding to server questions
        :param str submethods: a string list of desired submethods (optional)
        :return:
            `list` of auth types permissible for the next stage of
            authentication (normally empty).

        :raises BadAuthenticationType: if public-key authentication isn't
            allowed by the server for this user
        :raises AuthenticationException: if the authentication failed
        :raises SSHException: if there was a network error

        .. versionadded:: 1.5
        """
        if (not self.active) or (not self.initial_kex_done):
            # we should never try to authenticate unless we're on a secure link
            raise SSHException('No existing session')
        my_event = threading.Event()
        self.auth_handler = AuthHandler(self)
        self.auth_handler.auth_interactive(username, handler, my_event, submethods)
        return self.auth_handler.wait_for_response(my_event)

    def auth_gssapi_with_mic(self, username, gss_host, gss_deleg_creds):
        """
        Authenticate to the Server using GSS-API / SSPI.

        :param str username: The username to authenticate as
        :param str gss_host: The target host
        :param bool gss_deleg_creds: Delegate credentials or not
        :return: list of auth types permissible for the next stage of
                 authentication (normally empty)
        :rtype: list
        :raise BadAuthenticationType: if gssapi-with-mic isn't
            allowed by the server (and no event was passed in)
        :raise AuthenticationException: if the authentication failed (and no
            event was passed in)
        :raise SSHException: if there was a network error
        """
        if (not self.active) or (not self.initial_kex_done):
            # we should never try to authenticate unless we're on a secure link
            raise SSHException('No existing session')
        my_event = threading.Event()
        self.auth_handler = AuthHandler(self)
        self.auth_handler.auth_gssapi_with_mic(username, gss_host, gss_deleg_creds, my_event)
        return self.auth_handler.wait_for_response(my_event)

    def auth_gssapi_keyex(self, username):
        """
        Authenticate to the Server with GSS-API / SSPI if GSS-API Key Exchange
        was the used key exchange method.

        :param str username: The username to authenticate as
        :param str gss_host: The target host
        :param bool gss_deleg_creds: Delegate credentials or not
        :return: list of auth types permissible for the next stage of
                 authentication (normally empty)
        :rtype: list
        :raise BadAuthenticationType: if GSS-API Key Exchange was not performed
                                      (and no event was passed in)
        :raise AuthenticationException: if the authentication failed (and no
            event was passed in)
        :raise SSHException: if there was a network error
        """
        if (not self.active) or (not self.initial_kex_done):
            # we should never try to authenticate unless we're on a secure link
            raise SSHException('No existing session')
        my_event = threading.Event()
        self.auth_handler = AuthHandler(self)
        self.auth_handler.auth_gssapi_keyex(username, my_event)
        return self.auth_handler.wait_for_response(my_event)

    def set_log_channel(self, name):
        """
        Set the channel for this transport's logging.  The default is
        ``"paramiko.transport"`` but it can be set to anything you want. (See
        the `.logging` module for more info.)  SSH Channels will log to a
        sub-channel of the one specified.

        :param str name: new channel name for logging

        .. versionadded:: 1.1
        """
        self.log_name = name
        self.logger = util.get_logger(name)
        self.packetizer.set_log(self.logger)

    def get_log_channel(self):
        """
        Return the channel name used for this transport's logging.

        :return: channel name as a `str`

        .. versionadded:: 1.2
        """
        return self.log_name

    def set_hexdump(self, hexdump):
        """
        Turn on/off logging a hex dump of protocol traffic at DEBUG level in
        the logs.  Normally you would want this off (which is the default),
        but if you are debugging something, it may be useful.

        :param bool hexdump:
            ``True`` to log protocol traffix (in hex) to the log; ``False``
            otherwise.
        """
        self.packetizer.set_hexdump(hexdump)

    def get_hexdump(self):
        """
        Return ``True`` if the transport is currently logging hex dumps of
        protocol traffic.

        :return: ``True`` if hex dumps are being logged, else ``False``.

        .. versionadded:: 1.4
        """
        return self.packetizer.get_hexdump()

    def use_compression(self, compress=True):
        """
        Turn on/off compression.  This will only have an affect before starting
        the transport (ie before calling `connect`, etc).  By default,
        compression is off since it negatively affects interactive sessions.

        :param bool compress:
            ``True`` to ask the remote client/server to compress traffic;
            ``False`` to refuse compression

        .. versionadded:: 1.5.2
        """
        if compress:
            self._preferred_compression = ('zlib@openssh.com', 'zlib', 'none')
        else:
            self._preferred_compression = ('none',)

    def getpeername(self):
        """
        Return the address of the remote side of this Transport, if possible.
        This is effectively a wrapper around ``'getpeername'`` on the underlying
        socket.  If the socket-like object has no ``'getpeername'`` method,
        then ``("unknown", 0)`` is returned.

        :return:
            the address of the remote host, if known, as a ``(str, int)``
            tuple.
        """
        gp = getattr(self.sock, 'getpeername', None)
        if gp is None:
            return 'unknown', 0
        return gp()

    def stop_thread(self):
        self.active = False
        self.packetizer.close()
        while self.is_alive() and (self is not threading.current_thread()):
            self.join(10)

    ###  internals...

    def _log(self, level, msg, *args):
        if issubclass(type(msg), list):
            for m in msg:
                self.logger.log(level, m)
        else:
            self.logger.log(level, msg, *args)

    def _get_modulus_pack(self):
        """used by KexGex to find primes for group exchange"""
        return self._modulus_pack

    def _next_channel(self):
        """you are holding the lock"""
        chanid = self._channel_counter
        while self._channels.get(chanid) is not None:
            self._channel_counter = (self._channel_counter + 1) & 0xffffff
            chanid = self._channel_counter
        self._channel_counter = (self._channel_counter + 1) & 0xffffff
        return chanid

    def _unlink_channel(self, chanid):
        """used by a Channel to remove itself from the active channel list"""
        self._channels.delete(chanid)

    def _send_message(self, data):
        self.packetizer.send_message(data)

    def _send_user_message(self, data):
        """
        send a message, but block if we're in key negotiation.  this is used
        for user-initiated requests.
        """
        start = time.time()
        while True:
            self.clear_to_send.wait(0.1)
            if not self.active:
                self._log(DEBUG, 'Dropping user packet because connection is dead.')
                return
            self.clear_to_send_lock.acquire()
            if self.clear_to_send.is_set():
                break
            self.clear_to_send_lock.release()
            if time.time() > start + self.clear_to_send_timeout:
                raise SSHException('Key-exchange timed out waiting for key negotiation')
        try:
            self._send_message(data)
        finally:
            self.clear_to_send_lock.release()

    def _set_K_H(self, k, h):
        """used by a kex object to set the K (root key) and H (exchange hash)"""
        self.K = k
        self.H = h
        if self.session_id is None:
            self.session_id = h

    def _expect_packet(self, *ptypes):
        """used by a kex object to register the next packet type it expects to see"""
        self._expected_packet = tuple(ptypes)

    def _verify_key(self, host_key, sig):
        key = self._key_info[self.host_key_type](Message(host_key))
        if key is None:
            raise SSHException('Unknown host key type')
        if not key.verify_ssh_sig(self.H, Message(sig)):
            raise SSHException('Signature verification (%s) failed.' % self.host_key_type)
        self.host_key = key

    def _compute_key(self, id, nbytes):
        """id is 'A' - 'F' for the various keys used by ssh"""
        m = Message()
        m.add_mpint(self.K)
        m.add_bytes(self.H)
        m.add_byte(b(id))
        m.add_bytes(self.session_id)
        # Fallback to SHA1 for kex engines that fail to specify a hex
        # algorithm, or for e.g. transport tests that don't run kexinit.
        hash_algo = getattr(self.kex_engine, 'hash_algo', None)
        hash_select_msg = "kex engine %s specified hash_algo %r" % (self.kex_engine.__class__.__name__, hash_algo)
        if hash_algo is None:
            hash_algo = sha1
            hash_select_msg += ", falling back to sha1"
        if not hasattr(self, '_logged_hash_selection'):
            self._log(DEBUG, hash_select_msg)
            setattr(self, '_logged_hash_selection', True)
        out = sofar = hash_algo(m.asbytes()).digest()
        while len(out) < nbytes:
            m = Message()
            m.add_mpint(self.K)
            m.add_bytes(self.H)
            m.add_bytes(sofar)
            digest = hash_algo(m.asbytes()).digest()
            out += digest
            sofar += digest
        return out[:nbytes]

    def _get_cipher(self, name, key, iv, operation):
        if name not in self._cipher_info:
            raise SSHException('Unknown client cipher ' + name)
        if name in ('arcfour128', 'arcfour256'):
            # arcfour cipher
            cipher = Cipher(
                self._cipher_info[name]['class'](key),
                None,
                backend=default_backend()
            )
            if operation is self._ENCRYPT:
                engine = cipher.encryptor()
            else:
                engine = cipher.decryptor()
            # as per RFC 4345, the first 1536 bytes of keystream
            # generated by the cipher MUST be discarded
            engine.encrypt(" " * 1536)
            return engine
        else:
            cipher = Cipher(
                self._cipher_info[name]['class'](key),
                self._cipher_info[name]['mode'](iv),
                backend=default_backend(),
            )
            if operation is self._ENCRYPT:
                return cipher.encryptor()
            else:
                return cipher.decryptor()

    def _set_forward_agent_handler(self, handler):
        if handler is None:
            def default_handler(channel):
                self._queue_incoming_channel(channel)
            self._forward_agent_handler = default_handler
        else:
            self._forward_agent_handler = handler

    def _set_x11_handler(self, handler):
        # only called if a channel has turned on x11 forwarding
        if handler is None:
            # by default, use the same mechanism as accept()
            def default_handler(channel, src_addr_port):
                self._queue_incoming_channel(channel)
            self._x11_handler = default_handler
        else:
            self._x11_handler = handler

    def _queue_incoming_channel(self, channel):
        self.lock.acquire()
        try:
            self.server_accepts.append(channel)
            self.server_accept_cv.notify()
        finally:
            self.lock.release()

    def _sanitize_window_size(self, window_size):
        if window_size is None:
            window_size = self.default_window_size
        return clamp_value(MIN_WINDOW_SIZE, window_size, MAX_WINDOW_SIZE)

    def _sanitize_packet_size(self, max_packet_size):
        if max_packet_size is None:
            max_packet_size = self.default_max_packet_size
        return clamp_value(MIN_PACKET_SIZE, max_packet_size, MAX_WINDOW_SIZE)


    def run(self):
        # (use the exposed "run" method, because if we specify a thread target
        # of a private method, threading.Thread will keep a reference to it
        # indefinitely, creating a GC cycle and not letting Transport ever be
        # GC'd. it's a bug in Thread.)

        # Hold reference to 'sys' so we can test sys.modules to detect
        # interpreter shutdown.
        self.sys = sys

        # active=True occurs before the thread is launched, to avoid a race
        _active_threads.append(self)
        if self.server_mode:
            self._log(DEBUG, 'starting thread (server mode): %s' % hex(long(id(self)) & xffffffff))
        else:
            self._log(DEBUG, 'starting thread (client mode): %s' % hex(long(id(self)) & xffffffff))
        try:
            try:
                self.packetizer.write_all(b(self.local_version + '\r\n'))
                self._log(DEBUG, 'Local version/idstring: %s' % self.local_version)
                self._check_banner()
                # The above is actually very much part of the handshake, but
                # sometimes the banner can be read but the machine is not
                # responding, for example when the remote ssh daemon is loaded
                # in to memory but we can not read from the disk/spawn a new
                # shell.
                # Make sure we can specify a timeout for the initial handshake.
                # Re-use the banner timeout for now.
                self.packetizer.start_handshake(self.handshake_timeout)
                self._send_kex_init()
                self._expect_packet(MSG_KEXINIT)

                while self.active:
                    if self.packetizer.need_rekey() and not self.in_kex:
                        self._send_kex_init()
                    try:
                        ptype, m = self.packetizer.read_message()
                    except NeedRekeyException:
                        continue
                    if ptype == MSG_IGNORE:
                        continue
                    elif ptype == MSG_DISCONNECT:
                        self._parse_disconnect(m)
                        self.active = False
                        self.packetizer.close()
                        break
                    elif ptype == MSG_DEBUG:
                        self._parse_debug(m)
                        continue
                    if len(self._expected_packet) > 0:
                        if ptype not in self._expected_packet:
                            raise SSHException('Expecting packet from %r, got %d' % (self._expected_packet, ptype))
                        self._expected_packet = tuple()
                        if (ptype >= 30) and (ptype <= 41):
                            self.kex_engine.parse_next(ptype, m)
                            continue

                    if ptype in self._handler_table:
                        self._handler_table[ptype](self, m)
                    elif ptype in self._channel_handler_table:
                        chanid = m.get_int()
                        chan = self._channels.get(chanid)
                        if chan is not None:
                            self._channel_handler_table[ptype](chan, m)
                        elif chanid in self.channels_seen:
                            self._log(DEBUG, 'Ignoring message for dead channel %d' % chanid)
                        else:
                            self._log(ERROR, 'Channel request for unknown channel %d' % chanid)
                            self.active = False
                            self.packetizer.close()
                    elif (self.auth_handler is not None) and (ptype in self.auth_handler._handler_table):
                        self.auth_handler._handler_table[ptype](self.auth_handler, m)
                    else:
                        self._log(WARNING, 'Oops, unhandled type %d' % ptype)
                        msg = Message()
                        msg.add_byte(cMSG_UNIMPLEMENTED)
                        msg.add_int(m.seqno)
                        self._send_message(msg)
                    self.packetizer.complete_handshake()
            except SSHException as e:
                self._log(ERROR, 'Exception: ' + str(e))
                self._log(ERROR, util.tb_strings())
                self.saved_exception = e
            except EOFError as e:
                self._log(DEBUG, 'EOF in transport thread')
                #self._log(DEBUG, util.tb_strings())
                self.saved_exception = e
            except socket.error as e:
                if type(e.args) is tuple:
                    if e.args:
                        emsg = '%s (%d)' % (e.args[1], e.args[0])
                    else:  # empty tuple, e.g. socket.timeout
                        emsg = str(e) or repr(e)
                else:
                    emsg = e.args
                self._log(ERROR, 'Socket exception: ' + emsg)
                self.saved_exception = e
            except Exception as e:
                self._log(ERROR, 'Unknown exception: ' + str(e))
                self._log(ERROR, util.tb_strings())
                self.saved_exception = e
            _active_threads.remove(self)
            for chan in list(self._channels.values()):
                chan._unlink()
            if self.active:
                self.active = False
                self.packetizer.close()
                if self.completion_event is not None:
                    self.completion_event.set()
                if self.auth_handler is not None:
                    self.auth_handler.abort()
                for event in self.channel_events.values():
                    event.set()
                try:
                    self.lock.acquire()
                    self.server_accept_cv.notify()
                finally:
                    self.lock.release()
            self.sock.close()
        except:
            # Don't raise spurious 'NoneType has no attribute X' errors when we
            # wake up during interpreter shutdown. Or rather -- raise
            # everything *if* sys.modules (used as a convenient sentinel)
            # appears to still exist.
            if self.sys.modules is not None:
                raise


    def _log_agreement(self, which, local, remote):
        # Log useful, non-duplicative line re: an agreed-upon algorithm.
        # Old code implied algorithms could be asymmetrical (different for
        # inbound vs outbound) so we preserve that possibility.
        msg = "{0} agreed: ".format(which)
        if local == remote:
            msg += local
        else:
            msg += "local={0}, remote={1}".format(local, remote)
        self._log(DEBUG, msg)

    ###  protocol stages

    def _negotiate_keys(self, m):
        # throws SSHException on anything unusual
        self.clear_to_send_lock.acquire()
        try:
            self.clear_to_send.clear()
        finally:
            self.clear_to_send_lock.release()
        if self.local_kex_init is None:
            # remote side wants to renegotiate
            self._send_kex_init()
        self._parse_kex_init(m)
        self.kex_engine.start_kex()

    def _check_banner(self):
        # this is slow, but we only have to do it once
        for i in range(100):
            # give them 15 seconds for the first line, then just 2 seconds
            # each additional line.  (some sites have very high latency.)
            if i == 0:
                timeout = self.banner_timeout
            else:
                timeout = 2
            try:
                buf = self.packetizer.readline(timeout)
            except ProxyCommandFailure:
                raise
            except Exception as e:
                raise SSHException('Error reading SSH protocol banner' + str(e))
            if buf[:4] == 'SSH-':
                break
            self._log(DEBUG, 'Banner: ' + buf)
        if buf[:4] != 'SSH-':
            raise SSHException('Indecipherable protocol version "' + buf + '"')
        # save this server version string for later
        self.remote_version = buf
        self._log(DEBUG, 'Remote version/idstring: %s' % buf)
        # pull off any attached comment
        comment = ''
        i = buf.find(' ')
        if i >= 0:
            comment = buf[i+1:]
            buf = buf[:i]
        # parse out version string and make sure it matches
        segs = buf.split('-', 2)
        if len(segs) < 3:
            raise SSHException('Invalid SSH banner')
        version = segs[1]
        client = segs[2]
        if version != '1.99' and version != '2.0':
            raise SSHException('Incompatible version (%s instead of 2.0)' % (version,))
        self._log(INFO, 'Connected (version %s, client %s)' % (version, client))

    def _send_kex_init(self):
        """
        announce to the other side that we'd like to negotiate keys, and what
        kind of key negotiation we support.
        """
        self.clear_to_send_lock.acquire()
        try:
            self.clear_to_send.clear()
        finally:
            self.clear_to_send_lock.release()
        self.in_kex = True
        if self.server_mode:
            mp_required_prefix = 'diffie-hellman-group-exchange-sha'
            kex_mp = [k for k in self._preferred_kex if k.startswith(mp_required_prefix)]
            if (self._modulus_pack is None) and (len(kex_mp) > 0):
                # can't do group-exchange if we don't have a pack of potential primes
                pkex = [k for k in self.get_security_options().kex
                                if not k.startswith(mp_required_prefix)]
                self.get_security_options().kex = pkex
            available_server_keys = list(filter(list(self.server_key_dict.keys()).__contains__,
                                                self._preferred_keys))
        else:
            available_server_keys = self._preferred_keys

        m = Message()
        m.add_byte(cMSG_KEXINIT)
        m.add_bytes(os.urandom(16))
        m.add_list(self._preferred_kex)
        m.add_list(available_server_keys)
        m.add_list(self._preferred_ciphers)
        m.add_list(self._preferred_ciphers)
        m.add_list(self._preferred_macs)
        m.add_list(self._preferred_macs)
        m.add_list(self._preferred_compression)
        m.add_list(self._preferred_compression)
        m.add_string(bytes())
        m.add_string(bytes())
        m.add_boolean(False)
        m.add_int(0)
        # save a copy for later (needed to compute a hash)
        self.local_kex_init = m.asbytes()
        self._send_message(m)

    def _parse_kex_init(self, m):
        cookie = m.get_bytes(16)
        kex_algo_list = m.get_list()
        server_key_algo_list = m.get_list()
        client_encrypt_algo_list = m.get_list()
        server_encrypt_algo_list = m.get_list()
        client_mac_algo_list = m.get_list()
        server_mac_algo_list = m.get_list()
        client_compress_algo_list = m.get_list()
        server_compress_algo_list = m.get_list()
        client_lang_list = m.get_list()
        server_lang_list = m.get_list()
        kex_follows = m.get_boolean()
        unused = m.get_int()

        self._log(DEBUG, 'kex algos:' + str(kex_algo_list) + ' server key:' + str(server_key_algo_list) +
                  ' client encrypt:' + str(client_encrypt_algo_list) +
                  ' server encrypt:' + str(server_encrypt_algo_list) +
                  ' client mac:' + str(client_mac_algo_list) +
                  ' server mac:' + str(server_mac_algo_list) +
                  ' client compress:' + str(client_compress_algo_list) +
                  ' server compress:' + str(server_compress_algo_list) +
                  ' client lang:' + str(client_lang_list) +
                  ' server lang:' + str(server_lang_list) +
                  ' kex follows?' + str(kex_follows))

        # as a server, we pick the first item in the client's list that we
        # support.
        # as a client, we pick the first item in our list that the server
        # supports.
        if self.server_mode:
            agreed_kex = list(filter(
                self._preferred_kex.__contains__,
                kex_algo_list
            ))
        else:
            agreed_kex = list(filter(
                kex_algo_list.__contains__,
                self._preferred_kex
            ))
        if len(agreed_kex) == 0:
            raise SSHException('Incompatible ssh peer (no acceptable kex algorithm)')
        self.kex_engine = self._kex_info[agreed_kex[0]](self)
        self._log(DEBUG, "Kex agreed: %s" % agreed_kex[0])

        if self.server_mode:
            available_server_keys = list(filter(list(self.server_key_dict.keys()).__contains__,
                                                self._preferred_keys))
            agreed_keys = list(filter(available_server_keys.__contains__, server_key_algo_list))
        else:
            agreed_keys = list(filter(server_key_algo_list.__contains__, self._preferred_keys))
        if len(agreed_keys) == 0:
            raise SSHException('Incompatible ssh peer (no acceptable host key)')
        self.host_key_type = agreed_keys[0]
        if self.server_mode and (self.get_server_key() is None):
            raise SSHException('Incompatible ssh peer (can\'t match requested host key type)')

        if self.server_mode:
            agreed_local_ciphers = list(filter(self._preferred_ciphers.__contains__,
                                           server_encrypt_algo_list))
            agreed_remote_ciphers = list(filter(self._preferred_ciphers.__contains__,
                                          client_encrypt_algo_list))
        else:
            agreed_local_ciphers = list(filter(client_encrypt_algo_list.__contains__,
                                          self._preferred_ciphers))
            agreed_remote_ciphers = list(filter(server_encrypt_algo_list.__contains__,
                                           self._preferred_ciphers))
        if (len(agreed_local_ciphers) == 0) or (len(agreed_remote_ciphers) == 0):
            raise SSHException('Incompatible ssh server (no acceptable ciphers)')
        self.local_cipher = agreed_local_ciphers[0]
        self.remote_cipher = agreed_remote_ciphers[0]
        self._log_agreement(
            'Cipher', local=self.local_cipher, remote=self.remote_cipher
        )

        if self.server_mode:
            agreed_remote_macs = list(filter(self._preferred_macs.__contains__, client_mac_algo_list))
            agreed_local_macs = list(filter(self._preferred_macs.__contains__, server_mac_algo_list))
        else:
            agreed_local_macs = list(filter(client_mac_algo_list.__contains__, self._preferred_macs))
            agreed_remote_macs = list(filter(server_mac_algo_list.__contains__, self._preferred_macs))
        if (len(agreed_local_macs) == 0) or (len(agreed_remote_macs) == 0):
            raise SSHException('Incompatible ssh server (no acceptable macs)')
        self.local_mac = agreed_local_macs[0]
        self.remote_mac = agreed_remote_macs[0]
        self._log_agreement(
            'MAC', local=self.local_mac, remote=self.remote_mac
        )

        if self.server_mode:
            agreed_remote_compression = list(filter(self._preferred_compression.__contains__, client_compress_algo_list))
            agreed_local_compression = list(filter(self._preferred_compression.__contains__, server_compress_algo_list))
        else:
            agreed_local_compression = list(filter(client_compress_algo_list.__contains__, self._preferred_compression))
            agreed_remote_compression = list(filter(server_compress_algo_list.__contains__, self._preferred_compression))
        if (len(agreed_local_compression) == 0) or (len(agreed_remote_compression) == 0):
            raise SSHException('Incompatible ssh server (no acceptable compression) %r %r %r' % (agreed_local_compression, agreed_remote_compression, self._preferred_compression))
        self.local_compression = agreed_local_compression[0]
        self.remote_compression = agreed_remote_compression[0]
        self._log_agreement(
            'Compression',
            local=self.local_compression,
            remote=self.remote_compression
        )

        # save for computing hash later...
        # now wait!  openssh has a bug (and others might too) where there are
        # actually some extra bytes (one NUL byte in openssh's case) added to
        # the end of the packet but not parsed.  turns out we need to throw
        # away those bytes because they aren't part of the hash.
        self.remote_kex_init = cMSG_KEXINIT + m.get_so_far()

    def _activate_inbound(self):
        """switch on newly negotiated encryption parameters for inbound traffic"""
        block_size = self._cipher_info[self.remote_cipher]['block-size']
        if self.server_mode:
            IV_in = self._compute_key('A', block_size)
            key_in = self._compute_key('C', self._cipher_info[self.remote_cipher]['key-size'])
        else:
            IV_in = self._compute_key('B', block_size)
            key_in = self._compute_key('D', self._cipher_info[self.remote_cipher]['key-size'])
        engine = self._get_cipher(self.remote_cipher, key_in, IV_in, self._DECRYPT)
        mac_size = self._mac_info[self.remote_mac]['size']
        mac_engine = self._mac_info[self.remote_mac]['class']
        # initial mac keys are done in the hash's natural size (not the
        # potentially truncated transmission size)
        if self.server_mode:
            mac_key = self._compute_key('E', mac_engine().digest_size)
        else:
            mac_key = self._compute_key('F', mac_engine().digest_size)
        self.packetizer.set_inbound_cipher(engine, block_size, mac_engine, mac_size, mac_key)
        compress_in = self._compression_info[self.remote_compression][1]
        if (compress_in is not None) and ((self.remote_compression != 'zlib@openssh.com') or self.authenticated):
            self._log(DEBUG, 'Switching on inbound compression ...')
            self.packetizer.set_inbound_compressor(compress_in())

    def _activate_outbound(self):
        """switch on newly negotiated encryption parameters for outbound traffic"""
        m = Message()
        m.add_byte(cMSG_NEWKEYS)
        self._send_message(m)
        block_size = self._cipher_info[self.local_cipher]['block-size']
        if self.server_mode:
            IV_out = self._compute_key('B', block_size)
            key_out = self._compute_key('D', self._cipher_info[self.local_cipher]['key-size'])
        else:
            IV_out = self._compute_key('A', block_size)
            key_out = self._compute_key('C', self._cipher_info[self.local_cipher]['key-size'])
        engine = self._get_cipher(self.local_cipher, key_out, IV_out, self._ENCRYPT)
        mac_size = self._mac_info[self.local_mac]['size']
        mac_engine = self._mac_info[self.local_mac]['class']
        # initial mac keys are done in the hash's natural size (not the
        # potentially truncated transmission size)
        if self.server_mode:
            mac_key = self._compute_key('F', mac_engine().digest_size)
        else:
            mac_key = self._compute_key('E', mac_engine().digest_size)
        sdctr = self.local_cipher.endswith('-ctr')
        self.packetizer.set_outbound_cipher(engine, block_size, mac_engine, mac_size, mac_key, sdctr)
        compress_out = self._compression_info[self.local_compression][0]
        if (compress_out is not None) and ((self.local_compression != 'zlib@openssh.com') or self.authenticated):
            self._log(DEBUG, 'Switching on outbound compression ...')
            self.packetizer.set_outbound_compressor(compress_out())
        if not self.packetizer.need_rekey():
            self.in_kex = False
        # we always expect to receive NEWKEYS now
        self._expect_packet(MSG_NEWKEYS)

    def _auth_trigger(self):
        self.authenticated = True
        # delayed initiation of compression
        if self.local_compression == 'zlib@openssh.com':
            compress_out = self._compression_info[self.local_compression][0]
            self._log(DEBUG, 'Switching on outbound compression ...')
            self.packetizer.set_outbound_compressor(compress_out())
        if self.remote_compression == 'zlib@openssh.com':
            compress_in = self._compression_info[self.remote_compression][1]
            self._log(DEBUG, 'Switching on inbound compression ...')
            self.packetizer.set_inbound_compressor(compress_in())

    def _parse_newkeys(self, m):
        self._log(DEBUG, 'Switch to new keys ...')
        self._activate_inbound()
        # can also free a bunch of stuff here
        self.local_kex_init = self.remote_kex_init = None
        self.K = None
        self.kex_engine = None
        if self.server_mode and (self.auth_handler is None):
            # create auth handler for server mode
            self.auth_handler = AuthHandler(self)
        if not self.initial_kex_done:
            # this was the first key exchange
            self.initial_kex_done = True
        # send an event?
        if self.completion_event is not None:
            self.completion_event.set()
        # it's now okay to send data again (if this was a re-key)
        if not self.packetizer.need_rekey():
            self.in_kex = False
        self.clear_to_send_lock.acquire()
        try:
            self.clear_to_send.set()
        finally:
            self.clear_to_send_lock.release()
        return

    def _parse_disconnect(self, m):
        code = m.get_int()
        desc = m.get_text()
        self._log(INFO, 'Disconnect (code %d): %s' % (code, desc))

    def _parse_global_request(self, m):
        kind = m.get_text()
        self._log(DEBUG, 'Received global request "%s"' % kind)
        want_reply = m.get_boolean()
        if not self.server_mode:
            self._log(DEBUG, 'Rejecting "%s" global request from server.' % kind)
            ok = False
        elif kind == 'tcpip-forward':
            address = m.get_text()
            port = m.get_int()
            ok = self.server_object.check_port_forward_request(address, port)
            if ok:
                ok = (ok,)
        elif kind == 'cancel-tcpip-forward':
            address = m.get_text()
            port = m.get_int()
            self.server_object.cancel_port_forward_request(address, port)
            ok = True
        else:
            ok = self.server_object.check_global_request(kind, m)
        extra = ()
        if type(ok) is tuple:
            extra = ok
            ok = True
        if want_reply:
            msg = Message()
            if ok:
                msg.add_byte(cMSG_REQUEST_SUCCESS)
                msg.add(*extra)
            else:
                msg.add_byte(cMSG_REQUEST_FAILURE)
            self._send_message(msg)

    def _parse_request_success(self, m):
        self._log(DEBUG, 'Global request successful.')
        self.global_response = m
        if self.completion_event is not None:
            self.completion_event.set()

    def _parse_request_failure(self, m):
        self._log(DEBUG, 'Global request denied.')
        self.global_response = None
        if self.completion_event is not None:
            self.completion_event.set()

    def _parse_channel_open_success(self, m):
        chanid = m.get_int()
        server_chanid = m.get_int()
        server_window_size = m.get_int()
        server_max_packet_size = m.get_int()
        chan = self._channels.get(chanid)
        if chan is None:
            self._log(WARNING, 'Success for unrequested channel! [??]')
            return
        self.lock.acquire()
        try:
            chan._set_remote_channel(server_chanid, server_window_size, server_max_packet_size)
            self._log(DEBUG, 'Secsh channel %d opened.' % chanid)
            if chanid in self.channel_events:
                self.channel_events[chanid].set()
                del self.channel_events[chanid]
        finally:
            self.lock.release()
        return

    def _parse_channel_open_failure(self, m):
        chanid = m.get_int()
        reason = m.get_int()
        reason_str = m.get_text()
        lang = m.get_text()
        reason_text = CONNECTION_FAILED_CODE.get(reason, '(unknown code)')
        self._log(ERROR, 'Secsh channel %d open FAILED: %s: %s' % (chanid, reason_str, reason_text))
        self.lock.acquire()
        try:
            self.saved_exception = ChannelException(reason, reason_text)
            if chanid in self.channel_events:
                self._channels.delete(chanid)
                if chanid in self.channel_events:
                    self.channel_events[chanid].set()
                    del self.channel_events[chanid]
        finally:
            self.lock.release()
        return

    def _parse_channel_open(self, m):
        kind = m.get_text()
        chanid = m.get_int()
        initial_window_size = m.get_int()
        max_packet_size = m.get_int()
        reject = False
        if (kind == 'auth-agent@openssh.com') and (self._forward_agent_handler is not None):
            self._log(DEBUG, 'Incoming forward agent connection')
            self.lock.acquire()
            try:
                my_chanid = self._next_channel()
            finally:
                self.lock.release()
        elif (kind == 'x11') and (self._x11_handler is not None):
            origin_addr = m.get_text()
            origin_port = m.get_int()
            self._log(DEBUG, 'Incoming x11 connection from %s:%d' % (origin_addr, origin_port))
            self.lock.acquire()
            try:
                my_chanid = self._next_channel()
            finally:
                self.lock.release()
        elif (kind == 'forwarded-tcpip') and (self._tcp_handler is not None):
            server_addr = m.get_text()
            server_port = m.get_int()
            origin_addr = m.get_text()
            origin_port = m.get_int()
            self._log(DEBUG, 'Incoming tcp forwarded connection from %s:%d' % (origin_addr, origin_port))
            self.lock.acquire()
            try:
                my_chanid = self._next_channel()
            finally:
                self.lock.release()
        elif not self.server_mode:
            self._log(DEBUG, 'Rejecting "%s" channel request from server.' % kind)
            reject = True
            reason = OPEN_FAILED_ADMINISTRATIVELY_PROHIBITED
        else:
            self.lock.acquire()
            try:
                my_chanid = self._next_channel()
            finally:
                self.lock.release()
            if kind == 'direct-tcpip':
                # handle direct-tcpip requests comming from the client
                dest_addr = m.get_text()
                dest_port = m.get_int()
                origin_addr = m.get_text()
                origin_port = m.get_int()
                reason = self.server_object.check_channel_direct_tcpip_request(
                    my_chanid, (origin_addr, origin_port), (dest_addr, dest_port))
            else:
                reason = self.server_object.check_channel_request(kind, my_chanid)
            if reason != OPEN_SUCCEEDED:
                self._log(DEBUG, 'Rejecting "%s" channel request from client.' % kind)
                reject = True
        if reject:
            msg = Message()
            msg.add_byte(cMSG_CHANNEL_OPEN_FAILURE)
            msg.add_int(chanid)
            msg.add_int(reason)
            msg.add_string('')
            msg.add_string('en')
            self._send_message(msg)
            return

        chan = Channel(my_chanid)
        self.lock.acquire()
        try:
            self._channels.put(my_chanid, chan)
            self.channels_seen[my_chanid] = True
            chan._set_transport(self)
            chan._set_window(self.default_window_size, self.default_max_packet_size)
            chan._set_remote_channel(chanid, initial_window_size, max_packet_size)
        finally:
            self.lock.release()
        m = Message()
        m.add_byte(cMSG_CHANNEL_OPEN_SUCCESS)
        m.add_int(chanid)
        m.add_int(my_chanid)
        m.add_int(self.default_window_size)
        m.add_int(self.default_max_packet_size)
        self._send_message(m)
        self._log(DEBUG, 'Secsh channel %d (%s) opened.', my_chanid, kind)
        if kind == 'auth-agent@openssh.com':
            self._forward_agent_handler(chan)
        elif kind == 'x11':
            self._x11_handler(chan, (origin_addr, origin_port))
        elif kind == 'forwarded-tcpip':
            chan.origin_addr = (origin_addr, origin_port)
            self._tcp_handler(chan, (origin_addr, origin_port), (server_addr, server_port))
        else:
            self._queue_incoming_channel(chan)

    def _parse_debug(self, m):
        always_display = m.get_boolean()
        msg = m.get_string()
        lang = m.get_string()
        self._log(DEBUG, 'Debug msg: {0}'.format(util.safe_string(msg)))

    def _get_subsystem_handler(self, name):
        try:
            self.lock.acquire()
            if name not in self.subsystem_table:
                return None, [], {}
            return self.subsystem_table[name]
        finally:
            self.lock.release()

    _handler_table = {
        MSG_NEWKEYS: _parse_newkeys,
        MSG_GLOBAL_REQUEST: _parse_global_request,
        MSG_REQUEST_SUCCESS: _parse_request_success,
        MSG_REQUEST_FAILURE: _parse_request_failure,
        MSG_CHANNEL_OPEN_SUCCESS: _parse_channel_open_success,
        MSG_CHANNEL_OPEN_FAILURE: _parse_channel_open_failure,
        MSG_CHANNEL_OPEN: _parse_channel_open,
        MSG_KEXINIT: _negotiate_keys,
    }

    _channel_handler_table = {
        MSG_CHANNEL_SUCCESS: Channel._request_success,
        MSG_CHANNEL_FAILURE: Channel._request_failed,
        MSG_CHANNEL_DATA: Channel._feed,
        MSG_CHANNEL_EXTENDED_DATA: Channel._feed_extended,
        MSG_CHANNEL_WINDOW_ADJUST: Channel._window_adjust,
        MSG_CHANNEL_REQUEST: Channel._handle_request,
        MSG_CHANNEL_EOF: Channel._handle_eof,
        MSG_CHANNEL_CLOSE: Channel._handle_close,
    }


class SecurityOptions (object):
    """
    Simple object containing the security preferences of an ssh transport.
    These are tuples of acceptable ciphers, digests, key types, and key
    exchange algorithms, listed in order of preference.

    Changing the contents and/or order of these fields affects the underlying
    `.Transport` (but only if you change them before starting the session).
    If you try to add an algorithm that paramiko doesn't recognize,
    ``ValueError`` will be raised.  If you try to assign something besides a
    tuple to one of the fields, ``TypeError`` will be raised.
    """
    #__slots__ = [ 'ciphers', 'digests', 'key_types', 'kex', 'compression', '_transport' ]
    __slots__ = '_transport'

    def __init__(self, transport):
        self._transport = transport

    def __repr__(self):
        """
        Returns a string representation of this object, for debugging.
        """
        return '<paramiko.SecurityOptions for %s>' % repr(self._transport)

    def _set(self, name, orig, x):
        if type(x) is list:
            x = tuple(x)
        if type(x) is not tuple:
            raise TypeError('expected tuple or list')
        possible = list(getattr(self._transport, orig).keys())
        forbidden = [n for n in x if n not in possible]
        if len(forbidden) > 0:
            raise ValueError('unknown cipher')
        setattr(self._transport, name, x)

    @property
    def ciphers(self):
        """Symmetric encryption ciphers"""
        return self._transport._preferred_ciphers

    @ciphers.setter
    def ciphers(self, x):
        self._set('_preferred_ciphers', '_cipher_info', x)

    @property
    def digests(self):
        """Digest (one-way hash) algorithms"""
        return self._transport._preferred_macs

    @digests.setter
    def digests(self, x):
        self._set('_preferred_macs', '_mac_info', x)

    @property
    def key_types(self):
        """Public-key algorithms"""
        return self._transport._preferred_keys

    @key_types.setter
    def key_types(self, x):
        self._set('_preferred_keys', '_key_info', x)


    @property
    def kex(self):
        """Key exchange algorithms"""
        return self._transport._preferred_kex

    @kex.setter
    def kex(self, x):
        self._set('_preferred_kex', '_kex_info', x)

    @property
    def compression(self):
        """Compression algorithms"""
        return self._transport._preferred_compression

    @compression.setter
    def compression(self, x):
        self._set('_preferred_compression', '_compression_info', x)


class ChannelMap (object):
    def __init__(self):
        # (id -> Channel)
        self._map = weakref.WeakValueDictionary()
        self._lock = threading.Lock()

    def put(self, chanid, chan):
        self._lock.acquire()
        try:
            self._map[chanid] = chan
        finally:
            self._lock.release()

    def get(self, chanid):
        self._lock.acquire()
        try:
            return self._map.get(chanid, None)
        finally:
            self._lock.release()

    def delete(self, chanid):
        self._lock.acquire()
        try:
            try:
                del self._map[chanid]
            except KeyError:
                pass
        finally:
            self._lock.release()

    def values(self):
        self._lock.acquire()
        try:
            return list(self._map.values())
        finally:
            self._lock.release()

    def __len__(self):
        self._lock.acquire()
        try:
            return len(self._map)
        finally:
            self._lock.release()<|MERGE_RESOLUTION|>--- conflicted
+++ resolved
@@ -132,87 +132,60 @@
 
     _cipher_info = {
         'aes128-ctr': {
-<<<<<<< HEAD
+            'class': algorithms.AES,
+            'mode': modes.CTR,
+            'block-size': 16,
+            'key-size': 16
+        },
+        'aes192-ctr': {
+            'class': algorithms.AES,
+            'mode': modes.CTR,
+            'block-size': 16,
+            'key-size': 24
+        },
+        'aes256-ctr': {
             'class': algorithms.AES,
             'mode': modes.CTR,
             'block-size': 16,
             'key-size': 16
         },
         'aes256-ctr': {
-            'class': algorithms.AES,
-            'mode': modes.CTR,
-=======
             'class': AES,
             'mode': AES.MODE_CTR,
-            'block-size': 16,
-            'key-size': 16
-        },
-        'aes192-ctr': {
-            'class': AES,
-            'mode': AES.MODE_CTR,
-            'block-size': 16,
-            'key-size': 24
-        },
-        'aes256-ctr': {
-            'class': AES,
-            'mode': AES.MODE_CTR,
->>>>>>> 4565fb51
             'block-size': 16,
             'key-size': 32
         },
         'blowfish-cbc': {
-<<<<<<< HEAD
             'class': algorithms.Blowfish,
             'mode': modes.CBC,
-=======
-            'class': Blowfish,
-            'mode': Blowfish.MODE_CBC,
->>>>>>> 4565fb51
             'block-size': 8,
             'key-size': 16
         },
         'aes128-cbc': {
-<<<<<<< HEAD
             'class': algorithms.AES,
             'mode': modes.CBC,
             'block-size': 16,
             'key-size': 16
         },
-        'aes256-cbc': {
+        'aes192-cbc': {
             'class': algorithms.AES,
             'mode': modes.CBC,
-=======
-            'class': AES,
-            'mode': AES.MODE_CBC,
-            'block-size': 16,
-            'key-size': 16
-        },
-        'aes192-cbc': {
-            'class': AES,
-            'mode': AES.MODE_CBC,
             'block-size': 16,
             'key-size': 24
         },
         'aes256-cbc': {
-            'class': AES,
-            'mode': AES.MODE_CBC,
->>>>>>> 4565fb51
+            'class': algorithms.AES,
+            'mode': modes.CBC,
             'block-size': 16,
             'key-size': 32
         },
         '3des-cbc': {
-<<<<<<< HEAD
             'class': algorithms.TripleDES,
             'mode': modes.CBC,
-=======
-            'class': DES3,
-            'mode': DES3.MODE_CBC,
->>>>>>> 4565fb51
             'block-size': 8,
             'key-size': 24
         },
         'arcfour128': {
-<<<<<<< HEAD
             'class': algorithms.ARC4,
             'mode': None,
             'block size': 8,
@@ -222,17 +195,6 @@
             'class': algorithms.ARC4,
             'mode': None,
             'block size': 8,
-=======
-            'class': ARC4,
-            'mode': None,
-            'block-size': 8,
-            'key-size': 16
-        },
-        'arcfour256': {
-            'class': ARC4,
-            'mode': None,
-            'block-size': 8,
->>>>>>> 4565fb51
             'key-size': 32
         },
     }
