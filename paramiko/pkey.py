# Copyright (C) 2003-2007  Robey Pointer <robeypointer@gmail.com>
#
# This file is part of paramiko.
#
# Paramiko is free software; you can redistribute it and/or modify it under the
# terms of the GNU Lesser General Public License as published by the Free
# Software Foundation; either version 2.1 of the License, or (at your option)
# any later version.
#
# Paramiko is distributed in the hope that it will be useful, but WITHOUT ANY
# WARRANTY; without even the implied warranty of MERCHANTABILITY or FITNESS FOR
# A PARTICULAR PURPOSE.  See the GNU Lesser General Public License for more
# details.
#
# You should have received a copy of the GNU Lesser General Public License
# along with Paramiko; if not, write to the Free Software Foundation, Inc.,
# 59 Temple Place, Suite 330, Boston, MA  02111-1307  USA.

"""
Common API for all public keys.
"""

import base64
from binascii import hexlify, unhexlify
import os

from Crypto.Hash import MD5
from Crypto.Cipher import DES3, AES

from paramiko import util
from paramiko.common import o600, rng, zero_byte
from paramiko.py3compat import u, encodebytes, decodebytes, b
from paramiko.ssh_exception import SSHException, PasswordRequiredException


class PKey (object):
    """
    Base class for public keys.
    """

    # known encryption types for private key files:
    _CIPHER_TABLE = {
        'AES-128-CBC': {'cipher': AES, 'keysize': 16, 'blocksize': 16, 'mode': AES.MODE_CBC},
        'DES-EDE3-CBC': {'cipher': DES3, 'keysize': 24, 'blocksize': 8, 'mode': DES3.MODE_CBC},
    }

    def __init__(self, msg=None, data=None):
        """
        Create a new instance of this public key type.  If ``msg`` is given,
        the key's public part(s) will be filled in from the message.  If
        ``data`` is given, the key's public part(s) will be filled in from
        the string.

        :param .Message msg:
            an optional SSH `.Message` containing a public key of this type.
        :param str data: an optional string containing a public key of this type

        :raises SSHException:
            if a key cannot be created from the ``data`` or ``msg`` given, or
            no key was passed in.
        """
        pass

    def asbytes(self):
        """
        Return a string of an SSH `.Message` made up of the public part(s) of
        this key.  This string is suitable for passing to `__init__` to
        re-create the key object later.
        """
        return bytes()
<<<<<<< HEAD

    def __str__(self):
        return self.asbytes()
=======
>>>>>>> bd8f96d3

    def __str__(self):
        return self.asbytes()

    # noinspection PyUnresolvedReferences
    def __cmp__(self, other):
        """
        Compare this key to another.  Returns 0 if this key is equivalent to
        the given key, or non-0 if they are different.  Only the public parts
        of the key are compared, so a public key will compare equal to its
        corresponding private key.

        :param .Pkey other: key to compare to.
        """
        hs = hash(self)
        ho = hash(other)
        if hs != ho:
            return cmp(hs, ho)
        return cmp(self.asbytes(), other.asbytes())

    def __eq__(self, other):
        return hash(self) == hash(other)

    def get_name(self):
        """
        Return the name of this private key implementation.

        :return:
            name of this private key type, in SSH terminology, as a `str` (for
            example, ``"ssh-rsa"``).
        """
        return ''

    def get_bits(self):
        """
        Return the number of significant bits in this key.  This is useful
        for judging the relative security of a key.

        :return: bits in the key (as an `int`)
        """
        return 0

    def can_sign(self):
        """
        Return ``True`` if this key has the private part necessary for signing
        data.
        """
        return False

    def get_fingerprint(self):
        """
        Return an MD5 fingerprint of the public part of this key.  Nothing
        secret is revealed.

        :return:
            a 16-byte `string <str>` (binary) of the MD5 fingerprint, in SSH
            format.
        """
        return MD5.new(self.asbytes()).digest()

    def get_base64(self):
        """
        Return a base64 string containing the public part of this key.  Nothing
        secret is revealed.  This format is compatible with that used to store
        public key files or recognized host keys.

        :return: a base64 `string <str>` containing the public part of the key.
        """
        return u(encodebytes(self.asbytes())).replace('\n', '')

    def sign_ssh_data(self, rng, data):
        """
        Sign a blob of data with this private key, and return a `.Message`
        representing an SSH signature message.

        :param .Crypto.Util.rng.RandomPool rng: a secure random number generator.
        :param str data: the data to sign.
        :return: an SSH signature `message <.Message>`.
        """
        return bytes()

    def verify_ssh_sig(self, data, msg):
        """
        Given a blob of data, and an SSH message representing a signature of
        that data, verify that it was signed with this key.

        :param str data: the data that was signed.
        :param .Message msg: an SSH signature message
        :return:
            ``True`` if the signature verifies correctly; ``False`` otherwise.
        """
        return False

    def from_private_key_file(cls, filename, password=None):
        """
        Create a key object by reading a private key file.  If the private
        key is encrypted and ``password`` is not ``None``, the given password
        will be used to decrypt the key (otherwise `.PasswordRequiredException`
        is thrown).  Through the magic of Python, this factory method will
        exist in all subclasses of PKey (such as `.RSAKey` or `.DSSKey`), but
        is useless on the abstract PKey class.

        :param str filename: name of the file to read
        :param str password: an optional password to use to decrypt the key file,
            if it's encrypted
        :return: a new `.PKey` based on the given private key

        :raises IOError: if there was an error reading the file
        :raises PasswordRequiredException: if the private key file is
            encrypted, and ``password`` is ``None``
        :raises SSHException: if the key file is invalid
        """
        key = cls(filename=filename, password=password)
        return key
    from_private_key_file = classmethod(from_private_key_file)

    def from_private_key(cls, file_obj, password=None):
        """
        Create a key object by reading a private key from a file (or file-like)
        object.  If the private key is encrypted and ``password`` is not ``None``,
        the given password will be used to decrypt the key (otherwise
        `.PasswordRequiredException` is thrown).

        :param file file_obj: the file to read from
        :param str password:
            an optional password to use to decrypt the key, if it's encrypted
        :return: a new `.PKey` based on the given private key

        :raises IOError: if there was an error reading the key
        :raises PasswordRequiredException: if the private key file is encrypted,
            and ``password`` is ``None``
        :raises SSHException: if the key file is invalid
        """
        key = cls(file_obj=file_obj, password=password)
        return key
    from_private_key = classmethod(from_private_key)

    def write_private_key_file(self, filename, password=None):
        """
        Write private key contents into a file.  If the password is not
        ``None``, the key is encrypted before writing.

        :param str filename: name of the file to write
        :param str password:
            an optional password to use to encrypt the key file

        :raises IOError: if there was an error writing the file
        :raises SSHException: if the key is invalid
        """
        raise Exception('Not implemented in PKey')

    def write_private_key(self, file_obj, password=None):
        """
        Write private key contents into a file (or file-like) object.  If the
        password is not ``None``, the key is encrypted before writing.

        :param file file_obj: the file object to write into
        :param str password: an optional password to use to encrypt the key

        :raises IOError: if there was an error writing to the file
        :raises SSHException: if the key is invalid
        """
        raise Exception('Not implemented in PKey')

    def _read_private_key_file(self, tag, filename, password=None):
        """
        Read an SSH2-format private key file, looking for a string of the type
        ``"BEGIN xxx PRIVATE KEY"`` for some ``xxx``, base64-decode the text we
        find, and return it as a string.  If the private key is encrypted and
<<<<<<< HEAD
        C{password} is not C{None}, the given password will be used to decrypt
        the key (otherwise L{PasswordRequiredException} is thrown).

        @param tag: C{"RSA"} or C{"DSA"}, the tag used to mark the data block.
        @type tag: str
        @param filename: name of the file to read.
        @type filename: str
        @param password: an optional password to use to decrypt the key file,
            if it's encrypted.
        @type password: str
        @return: data blob that makes up the private key.
        @rtype: str

        @raise IOError: if there was an error reading the file.
        @raise PasswordRequiredException: if the private key file is
            encrypted, and C{password} is C{None}.
        @raise SSHException: if the key file is invalid.
=======
        ``password`` is not ``None``, the given password will be used to decrypt
        the key (otherwise `.PasswordRequiredException` is thrown).

        :param str tag: ``"RSA"`` or ``"DSA"``, the tag used to mark the data block.
        :param str filename: name of the file to read.
        :param str password:
            an optional password to use to decrypt the key file, if it's
            encrypted.
        :return: data blob (`str`) that makes up the private key.

        :raises IOError: if there was an error reading the file.
        :raises PasswordRequiredException: if the private key file is
            encrypted, and ``password`` is ``None``.
        :raises SSHException: if the key file is invalid.
>>>>>>> bd8f96d3
        """
        with open(filename, 'r') as f:
            data = self._read_private_key(tag, f, password)
        return data

    def _read_private_key(self, tag, f, password=None):
        lines = f.readlines()
        start = 0
        while (start < len(lines)) and (lines[start].strip() != '-----BEGIN ' + tag + ' PRIVATE KEY-----'):
            start += 1
        if start >= len(lines):
            raise SSHException('not a valid ' + tag + ' private key file')
        # parse any headers first
        headers = {}
        start += 1
        while start < len(lines):
            l = lines[start].split(': ')
            if len(l) == 1:
                break
            headers[l[0].lower()] = l[1].strip()
            start += 1
        # find end
        end = start
        while (lines[end].strip() != '-----END ' + tag + ' PRIVATE KEY-----') and (end < len(lines)):
            end += 1
        # if we trudged to the end of the file, just try to cope.
        try:
            data = decodebytes(b(''.join(lines[start:end])))
        except base64.binascii.Error as e:
            raise SSHException('base64 decoding error: ' + str(e))
        if 'proc-type' not in headers:
            # unencryped: done
            return data
        # encrypted keyfile: will need a password
        if headers['proc-type'] != '4,ENCRYPTED':
            raise SSHException('Unknown private key structure "%s"' % headers['proc-type'])
        try:
            encryption_type, saltstr = headers['dek-info'].split(',')
        except:
            raise SSHException("Can't parse DEK-info in private key file")
        if encryption_type not in self._CIPHER_TABLE:
            raise SSHException('Unknown private key cipher "%s"' % encryption_type)
        # if no password was passed in, raise an exception pointing out that we need one
        if password is None:
            raise PasswordRequiredException('Private key file is encrypted')
        cipher = self._CIPHER_TABLE[encryption_type]['cipher']
        keysize = self._CIPHER_TABLE[encryption_type]['keysize']
        mode = self._CIPHER_TABLE[encryption_type]['mode']
        salt = unhexlify(b(saltstr))
        key = util.generate_key_bytes(MD5, salt, password, keysize)
        return cipher.new(key, mode, salt).decrypt(data)

    def _write_private_key_file(self, tag, filename, data, password=None):
        """
        Write an SSH2-format private key file in a form that can be read by
        paramiko or openssh.  If no password is given, the key is written in
        a trivially-encoded format (base64) which is completely insecure.  If
        a password is given, DES-EDE3-CBC is used.

        :param str tag: ``"RSA"`` or ``"DSA"``, the tag used to mark the data block.
        :param file filename: name of the file to write.
        :param str data: data blob that makes up the private key.
        :param str password: an optional password to use to encrypt the file.

        :raises IOError: if there was an error writing the file.
        """
        with open(filename, 'w', o600) as f:
            # grrr... the mode doesn't always take hold
            os.chmod(filename, o600)
            self._write_private_key(tag, f, data, password)

    def _write_private_key(self, tag, f, data, password=None):
        f.write('-----BEGIN %s PRIVATE KEY-----\n' % tag)
        if password is not None:
            # since we only support one cipher here, use it
            cipher_name = list(self._CIPHER_TABLE.keys())[0]
            cipher = self._CIPHER_TABLE[cipher_name]['cipher']
            keysize = self._CIPHER_TABLE[cipher_name]['keysize']
            blocksize = self._CIPHER_TABLE[cipher_name]['blocksize']
            mode = self._CIPHER_TABLE[cipher_name]['mode']
            salt = rng.read(16)
            key = util.generate_key_bytes(MD5, salt, password, keysize)
            if len(data) % blocksize != 0:
                n = blocksize - len(data) % blocksize
                #data += rng.read(n)
                # that would make more sense ^, but it confuses openssh.
                data += zero_byte * n
            data = cipher.new(key, mode, salt).encrypt(data)
            f.write('Proc-Type: 4,ENCRYPTED\n')
            f.write('DEK-Info: %s,%s\n' % (cipher_name, u(hexlify(salt)).upper()))
            f.write('\n')
        s = u(encodebytes(data))
        # re-wrap to 64-char lines
        s = ''.join(s.split('\n'))
        s = '\n'.join([s[i: i + 64] for i in range(0, len(s), 64)])
        f.write(s)
        f.write('\n')
        f.write('-----END %s PRIVATE KEY-----\n' % tag)<|MERGE_RESOLUTION|>--- conflicted
+++ resolved
@@ -68,12 +68,6 @@
         re-create the key object later.
         """
         return bytes()
-<<<<<<< HEAD
-
-    def __str__(self):
-        return self.asbytes()
-=======
->>>>>>> bd8f96d3
 
     def __str__(self):
         return self.asbytes()
@@ -243,25 +237,6 @@
         Read an SSH2-format private key file, looking for a string of the type
         ``"BEGIN xxx PRIVATE KEY"`` for some ``xxx``, base64-decode the text we
         find, and return it as a string.  If the private key is encrypted and
-<<<<<<< HEAD
-        C{password} is not C{None}, the given password will be used to decrypt
-        the key (otherwise L{PasswordRequiredException} is thrown).
-
-        @param tag: C{"RSA"} or C{"DSA"}, the tag used to mark the data block.
-        @type tag: str
-        @param filename: name of the file to read.
-        @type filename: str
-        @param password: an optional password to use to decrypt the key file,
-            if it's encrypted.
-        @type password: str
-        @return: data blob that makes up the private key.
-        @rtype: str
-
-        @raise IOError: if there was an error reading the file.
-        @raise PasswordRequiredException: if the private key file is
-            encrypted, and C{password} is C{None}.
-        @raise SSHException: if the key file is invalid.
-=======
         ``password`` is not ``None``, the given password will be used to decrypt
         the key (otherwise `.PasswordRequiredException` is thrown).
 
@@ -276,7 +251,6 @@
         :raises PasswordRequiredException: if the private key file is
             encrypted, and ``password`` is ``None``.
         :raises SSHException: if the key file is invalid.
->>>>>>> bd8f96d3
         """
         with open(filename, 'r') as f:
             data = self._read_private_key(tag, f, password)
